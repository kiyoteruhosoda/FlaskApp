# webapp/__init__.py
import logging
import json
<<<<<<< HEAD
=======
import time
>>>>>>> 0de7e414
from uuid import uuid4

from flask import Flask, request, redirect, url_for, render_template, make_response, flash, g
from datetime import datetime, timezone

from flask_babel import get_locale
from flask_babel import gettext as _

from .extensions import db, migrate, login_manager, babel
from core.db_log_handler import DBLogHandler


def create_app():
    """アプリケーションファクトリ"""
    from dotenv import load_dotenv
    from .config import Config

    # .env を読み込む（環境変数が未設定の場合のみ）
    load_dotenv()

    app = Flask(__name__)
    app.config.from_object(Config)
    app.config.setdefault("LAST_BEAT_AT", None)

    # 拡張初期化
    db.init_app(app)
    migrate.init_app(app, db)
    login_manager.init_app(app)
    babel.init_app(app, locale_selector=_select_locale)

    # ★ Jinja から get_locale() を使えるようにする
    app.jinja_env.globals["get_locale"] = get_locale

    # Logging configuration
    if not any(isinstance(h, DBLogHandler) for h in app.logger.handlers):
        db_handler = DBLogHandler()
        db_handler.setLevel(logging.INFO)
        app.logger.addHandler(db_handler)
    app.logger.setLevel(logging.INFO)



    # モデル import（migrate 用に認識させる）
    from core.models import user as _user  # noqa: F401
    from core.models import google_account as _google_account  # noqa: F401
    from core.models import photo_models as _photo_models    # noqa: F401
    from core.models import job_sync as _job_sync    # noqa: F401
    from core.models import picker_session as _picker_session  # noqa: F401
    from core.models import picker_import_item as _picker_import_item  # noqa: F401
    from core.models import log as _log  # noqa: F401


    # Blueprint 登録
    from .auth import bp as auth_bp
    app.register_blueprint(auth_bp, url_prefix="/auth")

    from .feature_x import bp as feature_x_bp
    app.register_blueprint(feature_x_bp, url_prefix="/feature-x")

    from .admin.routes import bp as admin_bp
    app.register_blueprint(admin_bp, url_prefix="/admin")

    from .photo_view import bp as photo_view_bp
    app.register_blueprint(photo_view_bp, url_prefix="/photo-view")

    from .api import bp as api_bp
    app.register_blueprint(api_bp, url_prefix="/api")

    @app.before_request
<<<<<<< HEAD
=======
    def start_timer():
        g.start_time = time.perf_counter()

    @app.before_request
>>>>>>> 0de7e414
    def log_api_request():
        if request.path.startswith("/api"):
            req_id = str(uuid4())
            g.request_id = req_id
            app.logger.info(
                json.dumps(
                    {
                        "event": "api.request",
<<<<<<< HEAD
                        "method": request.method,
                        "json": request.get_json(silent=True),
                    }
                ),
                extra={"path": request.path, "request_id": req_id},
=======
                        "id": req_id,
                        "path": request.path,
                        "method": request.method,
                        "json": request.get_json(silent=True),
                    }
                )
>>>>>>> 0de7e414
            )

    @app.after_request
    def log_api_response(response):
        if request.path.startswith("/api"):
            req_id = getattr(g, "request_id", None)
            resp_json = None
            if response.mimetype == "application/json":
                try:
                    resp_json = response.get_json()
                except Exception:
                    pass
            app.logger.info(
                json.dumps(
                    {
                        "event": "api.response",
<<<<<<< HEAD
                        "status": response.status_code,
                        "json": resp_json,
                    }
                ),
                extra={"path": request.path, "request_id": req_id},
=======
                        "id": req_id,
                        "path": request.path,
                        "status": response.status_code,
                        "json": resp_json,
                    }
                )
>>>>>>> 0de7e414
            )
        return response

    # エラーハンドラ
    from flask import jsonify
    from werkzeug.exceptions import HTTPException

    @app.errorhandler(Exception)
    def handle_exception(e):
        if isinstance(e, HTTPException):
            code = e.code
            message = e.description
        else:
            code = 500
            message = str(e)

        app.logger.error(
            message,
            exc_info=e,
            extra={
                "path": request.path,
                "method": request.method,
                "remote_addr": request.remote_addr,
                "user_agent": request.user_agent.string,
                "query_string": request.query_string.decode(),
                "request_id": getattr(g, "request_id", None),
            },
        )
        g.exception_logged = True

        if request.path.startswith("/api"):
            return jsonify({"error": "internal_error", "message": message}), code
        return render_template("error.html", message=message), code

    @app.after_request
    def log_server_error(response):
        if response.status_code >= 500 and not getattr(g, "exception_logged", False):
            app.logger.error(
                f"{response.status_code} {request.path}",
                extra={
                    "path": request.path,
                    "method": request.method,
                    "remote_addr": request.remote_addr,
                    "user_agent": request.user_agent.string,
                    "query_string": request.query_string.decode(),
                    "request_id": getattr(g, "request_id", None),
                },
            )
        return response

    @app.after_request
    def add_server_timing(response):
        start = getattr(g, "start_time", None)
        if start is not None:
            duration = (time.perf_counter() - start) * 1000
            response.headers["Server-Timing"] = f"app;dur={duration:.2f}"
        return response

    @app.after_request
    def add_time_header(response):
        response.headers["X-Server-Time"] = datetime.now(timezone.utc).isoformat().replace("+00:00", "Z")
        return response

    # ルート
    @app.route("/")
    def index():
        # HTML レスポンスを生成
        return make_response(render_template("index.html"))

    # 言語切替（/lang/ja, /lang/en）
    @app.get("/lang/<lang_code>")
    def set_lang(lang_code):
        if lang_code not in app.config["LANGUAGES"]:
            lang_code = app.config["BABEL_DEFAULT_LOCALE"]
        resp = make_response(redirect(request.headers.get("Referer", url_for("index"))))
        # 30日保持
        resp.set_cookie("lang", lang_code, max_age=60 * 60 * 24 * 30, httponly=False)
        return resp
    
    @login_manager.unauthorized_handler
    def unauthorized():
        # i18nメッセージを自分で出す（カテゴリも自由）
        flash(_("Please log in to access this page."), "error")
        # 元のURLへ戻れるよう next を付ける
        next_url = request.full_path if request.query_string else request.path
        return redirect(url_for("auth.login", next=next_url))

    @app.get("/i18n-probe")
    def i18n_probe():
        return {
            "cookie": request.cookies.get("lang"),
            "locale": str(_select_locale()),
            "t_Login": _("Login"),
            "t_Home": _("Home"),
            "t_LoginMessage": _("Please log in to access this page."),
        }

    @app.route("/.well-known/appspecific/com.chrome.devtools.json")
    def chrome_devtools_json():
        return {}, 204  # 空レスポンスを返す

    return app


def _select_locale():
    """1) cookie lang 2) Accept-Language 3) default"""
    from flask import current_app

    cookie_lang = request.cookies.get("lang")
    if cookie_lang in current_app.config["LANGUAGES"]:
        return cookie_lang
    return request.accept_languages.best_match(current_app.config["LANGUAGES"])
<|MERGE_RESOLUTION|>--- conflicted
+++ resolved
@@ -1,247 +1,227 @@
-# webapp/__init__.py
-import logging
-import json
-<<<<<<< HEAD
-=======
-import time
->>>>>>> 0de7e414
-from uuid import uuid4
-
-from flask import Flask, request, redirect, url_for, render_template, make_response, flash, g
-from datetime import datetime, timezone
-
-from flask_babel import get_locale
-from flask_babel import gettext as _
-
-from .extensions import db, migrate, login_manager, babel
-from core.db_log_handler import DBLogHandler
-
-
-def create_app():
-    """アプリケーションファクトリ"""
-    from dotenv import load_dotenv
-    from .config import Config
-
-    # .env を読み込む（環境変数が未設定の場合のみ）
-    load_dotenv()
-
-    app = Flask(__name__)
-    app.config.from_object(Config)
-    app.config.setdefault("LAST_BEAT_AT", None)
-
-    # 拡張初期化
-    db.init_app(app)
-    migrate.init_app(app, db)
-    login_manager.init_app(app)
-    babel.init_app(app, locale_selector=_select_locale)
-
-    # ★ Jinja から get_locale() を使えるようにする
-    app.jinja_env.globals["get_locale"] = get_locale
-
-    # Logging configuration
-    if not any(isinstance(h, DBLogHandler) for h in app.logger.handlers):
-        db_handler = DBLogHandler()
-        db_handler.setLevel(logging.INFO)
-        app.logger.addHandler(db_handler)
-    app.logger.setLevel(logging.INFO)
-
-
-
-    # モデル import（migrate 用に認識させる）
-    from core.models import user as _user  # noqa: F401
-    from core.models import google_account as _google_account  # noqa: F401
-    from core.models import photo_models as _photo_models    # noqa: F401
-    from core.models import job_sync as _job_sync    # noqa: F401
-    from core.models import picker_session as _picker_session  # noqa: F401
-    from core.models import picker_import_item as _picker_import_item  # noqa: F401
-    from core.models import log as _log  # noqa: F401
-
-
-    # Blueprint 登録
-    from .auth import bp as auth_bp
-    app.register_blueprint(auth_bp, url_prefix="/auth")
-
-    from .feature_x import bp as feature_x_bp
-    app.register_blueprint(feature_x_bp, url_prefix="/feature-x")
-
-    from .admin.routes import bp as admin_bp
-    app.register_blueprint(admin_bp, url_prefix="/admin")
-
-    from .photo_view import bp as photo_view_bp
-    app.register_blueprint(photo_view_bp, url_prefix="/photo-view")
-
-    from .api import bp as api_bp
-    app.register_blueprint(api_bp, url_prefix="/api")
-
-    @app.before_request
-<<<<<<< HEAD
-=======
-    def start_timer():
-        g.start_time = time.perf_counter()
-
-    @app.before_request
->>>>>>> 0de7e414
-    def log_api_request():
-        if request.path.startswith("/api"):
-            req_id = str(uuid4())
-            g.request_id = req_id
-            app.logger.info(
-                json.dumps(
-                    {
-                        "event": "api.request",
-<<<<<<< HEAD
-                        "method": request.method,
-                        "json": request.get_json(silent=True),
-                    }
-                ),
-                extra={"path": request.path, "request_id": req_id},
-=======
-                        "id": req_id,
-                        "path": request.path,
-                        "method": request.method,
-                        "json": request.get_json(silent=True),
-                    }
-                )
->>>>>>> 0de7e414
-            )
-
-    @app.after_request
-    def log_api_response(response):
-        if request.path.startswith("/api"):
-            req_id = getattr(g, "request_id", None)
-            resp_json = None
-            if response.mimetype == "application/json":
-                try:
-                    resp_json = response.get_json()
-                except Exception:
-                    pass
-            app.logger.info(
-                json.dumps(
-                    {
-                        "event": "api.response",
-<<<<<<< HEAD
-                        "status": response.status_code,
-                        "json": resp_json,
-                    }
-                ),
-                extra={"path": request.path, "request_id": req_id},
-=======
-                        "id": req_id,
-                        "path": request.path,
-                        "status": response.status_code,
-                        "json": resp_json,
-                    }
-                )
->>>>>>> 0de7e414
-            )
-        return response
-
-    # エラーハンドラ
-    from flask import jsonify
-    from werkzeug.exceptions import HTTPException
-
-    @app.errorhandler(Exception)
-    def handle_exception(e):
-        if isinstance(e, HTTPException):
-            code = e.code
-            message = e.description
-        else:
-            code = 500
-            message = str(e)
-
-        app.logger.error(
-            message,
-            exc_info=e,
-            extra={
-                "path": request.path,
-                "method": request.method,
-                "remote_addr": request.remote_addr,
-                "user_agent": request.user_agent.string,
-                "query_string": request.query_string.decode(),
-                "request_id": getattr(g, "request_id", None),
-            },
-        )
-        g.exception_logged = True
-
-        if request.path.startswith("/api"):
-            return jsonify({"error": "internal_error", "message": message}), code
-        return render_template("error.html", message=message), code
-
-    @app.after_request
-    def log_server_error(response):
-        if response.status_code >= 500 and not getattr(g, "exception_logged", False):
-            app.logger.error(
-                f"{response.status_code} {request.path}",
-                extra={
-                    "path": request.path,
-                    "method": request.method,
-                    "remote_addr": request.remote_addr,
-                    "user_agent": request.user_agent.string,
-                    "query_string": request.query_string.decode(),
-                    "request_id": getattr(g, "request_id", None),
-                },
-            )
-        return response
-
-    @app.after_request
-    def add_server_timing(response):
-        start = getattr(g, "start_time", None)
-        if start is not None:
-            duration = (time.perf_counter() - start) * 1000
-            response.headers["Server-Timing"] = f"app;dur={duration:.2f}"
-        return response
-
-    @app.after_request
-    def add_time_header(response):
-        response.headers["X-Server-Time"] = datetime.now(timezone.utc).isoformat().replace("+00:00", "Z")
-        return response
-
-    # ルート
-    @app.route("/")
-    def index():
-        # HTML レスポンスを生成
-        return make_response(render_template("index.html"))
-
-    # 言語切替（/lang/ja, /lang/en）
-    @app.get("/lang/<lang_code>")
-    def set_lang(lang_code):
-        if lang_code not in app.config["LANGUAGES"]:
-            lang_code = app.config["BABEL_DEFAULT_LOCALE"]
-        resp = make_response(redirect(request.headers.get("Referer", url_for("index"))))
-        # 30日保持
-        resp.set_cookie("lang", lang_code, max_age=60 * 60 * 24 * 30, httponly=False)
-        return resp
-    
-    @login_manager.unauthorized_handler
-    def unauthorized():
-        # i18nメッセージを自分で出す（カテゴリも自由）
-        flash(_("Please log in to access this page."), "error")
-        # 元のURLへ戻れるよう next を付ける
-        next_url = request.full_path if request.query_string else request.path
-        return redirect(url_for("auth.login", next=next_url))
-
-    @app.get("/i18n-probe")
-    def i18n_probe():
-        return {
-            "cookie": request.cookies.get("lang"),
-            "locale": str(_select_locale()),
-            "t_Login": _("Login"),
-            "t_Home": _("Home"),
-            "t_LoginMessage": _("Please log in to access this page."),
-        }
-
-    @app.route("/.well-known/appspecific/com.chrome.devtools.json")
-    def chrome_devtools_json():
-        return {}, 204  # 空レスポンスを返す
-
-    return app
-
-
-def _select_locale():
-    """1) cookie lang 2) Accept-Language 3) default"""
-    from flask import current_app
-
-    cookie_lang = request.cookies.get("lang")
-    if cookie_lang in current_app.config["LANGUAGES"]:
-        return cookie_lang
-    return request.accept_languages.best_match(current_app.config["LANGUAGES"])
+# webapp/__init__.py
+import logging
+import json
+
+import time
+from uuid import uuid4
+
+from flask import Flask, request, redirect, url_for, render_template, make_response, flash, g
+from datetime import datetime, timezone
+
+from flask_babel import get_locale
+from flask_babel import gettext as _
+
+from .extensions import db, migrate, login_manager, babel
+from core.db_log_handler import DBLogHandler
+
+
+def create_app():
+    """アプリケーションファクトリ"""
+    from dotenv import load_dotenv
+    from .config import Config
+
+    # .env を読み込む（環境変数が未設定の場合のみ）
+    load_dotenv()
+
+    app = Flask(__name__)
+    app.config.from_object(Config)
+    app.config.setdefault("LAST_BEAT_AT", None)
+
+    # 拡張初期化
+    db.init_app(app)
+    migrate.init_app(app, db)
+    login_manager.init_app(app)
+    babel.init_app(app, locale_selector=_select_locale)
+
+    # ★ Jinja から get_locale() を使えるようにする
+    app.jinja_env.globals["get_locale"] = get_locale
+
+    # Logging configuration
+    if not any(isinstance(h, DBLogHandler) for h in app.logger.handlers):
+        db_handler = DBLogHandler()
+        db_handler.setLevel(logging.INFO)
+        app.logger.addHandler(db_handler)
+    app.logger.setLevel(logging.INFO)
+
+
+
+    # モデル import（migrate 用に認識させる）
+    from core.models import user as _user  # noqa: F401
+    from core.models import google_account as _google_account  # noqa: F401
+    from core.models import photo_models as _photo_models    # noqa: F401
+    from core.models import job_sync as _job_sync    # noqa: F401
+    from core.models import picker_session as _picker_session  # noqa: F401
+    from core.models import picker_import_item as _picker_import_item  # noqa: F401
+    from core.models import log as _log  # noqa: F401
+
+
+    # Blueprint 登録
+    from .auth import bp as auth_bp
+    app.register_blueprint(auth_bp, url_prefix="/auth")
+
+    from .feature_x import bp as feature_x_bp
+    app.register_blueprint(feature_x_bp, url_prefix="/feature-x")
+
+    from .admin.routes import bp as admin_bp
+    app.register_blueprint(admin_bp, url_prefix="/admin")
+
+    from .photo_view import bp as photo_view_bp
+    app.register_blueprint(photo_view_bp, url_prefix="/photo-view")
+
+    from .api import bp as api_bp
+    app.register_blueprint(api_bp, url_prefix="/api")
+
+    @app.before_request
+    def start_timer():
+        g.start_time = time.perf_counter()
+
+    @app.before_request
+    def log_api_request():
+        if request.path.startswith("/api"):
+            req_id = str(uuid4())
+            g.request_id = req_id
+            app.logger.info(
+                json.dumps(
+                    {
+                        "event": "api.request",
+                        "id": req_id,
+                        "path": request.path,
+                        "method": request.method,
+                        "json": request.get_json(silent=True),
+                    }
+                )
+            )
+
+    @app.after_request
+    def log_api_response(response):
+        if request.path.startswith("/api"):
+            req_id = getattr(g, "request_id", None)
+            resp_json = None
+            if response.mimetype == "application/json":
+                try:
+                    resp_json = response.get_json()
+                except Exception:
+                    pass
+            app.logger.info(
+                json.dumps(
+                    {
+                        "event": "api.response",
+                        "id": req_id,
+                        "path": request.path,
+                        "status": response.status_code,
+                        "json": resp_json,
+                    }
+                )
+            )
+        return response
+
+    # エラーハンドラ
+    from flask import jsonify
+    from werkzeug.exceptions import HTTPException
+
+    @app.errorhandler(Exception)
+    def handle_exception(e):
+        if isinstance(e, HTTPException):
+            code = e.code
+            message = e.description
+        else:
+            code = 500
+            message = str(e)
+
+        app.logger.error(
+            message,
+            exc_info=e,
+            extra={
+                "path": request.path,
+                "method": request.method,
+                "remote_addr": request.remote_addr,
+                "user_agent": request.user_agent.string,
+                "query_string": request.query_string.decode(),
+                "request_id": getattr(g, "request_id", None),
+            },
+        )
+        g.exception_logged = True
+
+        if request.path.startswith("/api"):
+            return jsonify({"error": "internal_error", "message": message}), code
+        return render_template("error.html", message=message), code
+
+    @app.after_request
+    def log_server_error(response):
+        if response.status_code >= 500 and not getattr(g, "exception_logged", False):
+            app.logger.error(
+                f"{response.status_code} {request.path}",
+                extra={
+                    "path": request.path,
+                    "method": request.method,
+                    "remote_addr": request.remote_addr,
+                    "user_agent": request.user_agent.string,
+                    "query_string": request.query_string.decode(),
+                    "request_id": getattr(g, "request_id", None),
+                },
+            )
+        return response
+
+    @app.after_request
+    def add_server_timing(response):
+        start = getattr(g, "start_time", None)
+        if start is not None:
+            duration = (time.perf_counter() - start) * 1000
+            response.headers["Server-Timing"] = f"app;dur={duration:.2f}"
+        return response
+
+    @app.after_request
+    def add_time_header(response):
+        response.headers["X-Server-Time"] = datetime.now(timezone.utc).isoformat().replace("+00:00", "Z")
+        return response
+
+    # ルート
+    @app.route("/")
+    def index():
+        # HTML レスポンスを生成
+        return make_response(render_template("index.html"))
+
+    # 言語切替（/lang/ja, /lang/en）
+    @app.get("/lang/<lang_code>")
+    def set_lang(lang_code):
+        if lang_code not in app.config["LANGUAGES"]:
+            lang_code = app.config["BABEL_DEFAULT_LOCALE"]
+        resp = make_response(redirect(request.headers.get("Referer", url_for("index"))))
+        # 30日保持
+        resp.set_cookie("lang", lang_code, max_age=60 * 60 * 24 * 30, httponly=False)
+        return resp
+    
+    @login_manager.unauthorized_handler
+    def unauthorized():
+        # i18nメッセージを自分で出す（カテゴリも自由）
+        flash(_("Please log in to access this page."), "error")
+        # 元のURLへ戻れるよう next を付ける
+        next_url = request.full_path if request.query_string else request.path
+        return redirect(url_for("auth.login", next=next_url))
+
+    @app.get("/i18n-probe")
+    def i18n_probe():
+        return {
+            "cookie": request.cookies.get("lang"),
+            "locale": str(_select_locale()),
+            "t_Login": _("Login"),
+            "t_Home": _("Home"),
+            "t_LoginMessage": _("Please log in to access this page."),
+        }
+
+    @app.route("/.well-known/appspecific/com.chrome.devtools.json")
+    def chrome_devtools_json():
+        return {}, 204  # 空レスポンスを返す
+
+    return app
+
+
+def _select_locale():
+    """1) cookie lang 2) Accept-Language 3) default"""
+    from flask import current_app
+
+    cookie_lang = request.cookies.get("lang")
+    if cookie_lang in current_app.config["LANGUAGES"]:
+        return cookie_lang
+    return request.accept_languages.best_match(current_app.config["LANGUAGES"])
+