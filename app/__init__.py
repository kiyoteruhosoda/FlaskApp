# app/__init__.py
import os
from flask import Flask, request, redirect, url_for, render_template, make_response, flash
from dotenv import load_dotenv
from datetime import datetime, timezone

# .env を最初に読む（これより後の import で環境変数が使える）
load_dotenv()

from .extensions import db, migrate, login_manager, babel
from .config import Config
from flask_babel import get_locale
from flask_babel import gettext as _

def create_app():
    app = Flask(__name__)
    app.config.from_object(Config)

    # 拡張初期化
    db.init_app(app)
    migrate.init_app(app, db)
    login_manager.init_app(app)
    babel.init_app(app, locale_selector=_select_locale)

    # ★ Jinja から get_locale() を使えるようにする
    app.jinja_env.globals["get_locale"] = get_locale


<<<<<<< HEAD
    # モデル import（migrate 用に認識させる）
    from .models import user as _user  # noqa: F401
    from .models import google_account as _google_account  # noqa: F401
=======
    # モデル import（migrate 用に認識させる）
    from .models import user as _user  # noqa: F401
    from .models import photo_models  # noqa: F401
>>>>>>> bf3ef6f6

    # Blueprint 登録
    from .auth import bp as auth_bp
    app.register_blueprint(auth_bp, url_prefix="/auth")

    from .feature_x import bp as feature_x_bp
    app.register_blueprint(feature_x_bp, url_prefix="/feature-x")

    from .admin.routes import bp as admin_bp
    app.register_blueprint(admin_bp, url_prefix="/admin")

    from .photo_view import bp as photo_view_bp
    app.register_blueprint(photo_view_bp, url_prefix="/photo-view")

    @app.after_request
    def add_time_header(response):
        response.headers["X-Server-Time"] = datetime.now(timezone.utc).isoformat().replace("+00:00", "Z")
        return response

    # ルート
    @app.route("/")
    def index():
        # HTML レスポンスを生成
        return make_response(render_template("index.html"))

    # 言語切替（/lang/ja, /lang/en）
    @app.get("/lang/<lang_code>")
    def set_lang(lang_code):
        if lang_code not in app.config["LANGUAGES"]:
            lang_code = app.config["BABEL_DEFAULT_LOCALE"]
        resp = make_response(redirect(request.headers.get("Referer", url_for("index"))))
        # 30日保持
        resp.set_cookie("lang", lang_code, max_age=60 * 60 * 24 * 30, httponly=False)
        return resp
    
    @login_manager.unauthorized_handler
    def unauthorized():
        # i18nメッセージを自分で出す（カテゴリも自由）
        flash(_("Please log in to access this page."), "error")
        # 元のURLへ戻れるよう next を付ける
        next_url = request.full_path if request.query_string else request.path
        return redirect(url_for("auth.login", next=next_url))

    @app.get("/i18n-probe")
    def i18n_probe():
        return {
            "cookie": request.cookies.get("lang"),
            "locale": str(_select_locale()),
            "t_Login": _("Login"),
            "t_Home": _("Home"),
            "t_LoginMessage": _("Please log in to access this page."),
        }

    return app


def _select_locale():
    """1) cookie lang 2) Accept-Language 3) default"""
    from flask import current_app

    cookie_lang = request.cookies.get("lang")
    if cookie_lang in current_app.config["LANGUAGES"]:
        return cookie_lang
    return request.accept_languages.best_match(current_app.config["LANGUAGES"])
<|MERGE_RESOLUTION|>--- conflicted
+++ resolved
@@ -1,101 +1,98 @@
-# app/__init__.py
-import os
-from flask import Flask, request, redirect, url_for, render_template, make_response, flash
-from dotenv import load_dotenv
-from datetime import datetime, timezone
-
-# .env を最初に読む（これより後の import で環境変数が使える）
-load_dotenv()
-
-from .extensions import db, migrate, login_manager, babel
-from .config import Config
-from flask_babel import get_locale
-from flask_babel import gettext as _
-
-def create_app():
-    app = Flask(__name__)
-    app.config.from_object(Config)
-
-    # 拡張初期化
-    db.init_app(app)
-    migrate.init_app(app, db)
-    login_manager.init_app(app)
-    babel.init_app(app, locale_selector=_select_locale)
-
-    # ★ Jinja から get_locale() を使えるようにする
-    app.jinja_env.globals["get_locale"] = get_locale
-
-
-<<<<<<< HEAD
-    # モデル import（migrate 用に認識させる）
-    from .models import user as _user  # noqa: F401
-    from .models import google_account as _google_account  # noqa: F401
-=======
-    # モデル import（migrate 用に認識させる）
-    from .models import user as _user  # noqa: F401
-    from .models import photo_models  # noqa: F401
->>>>>>> bf3ef6f6
-
-    # Blueprint 登録
-    from .auth import bp as auth_bp
-    app.register_blueprint(auth_bp, url_prefix="/auth")
-
-    from .feature_x import bp as feature_x_bp
-    app.register_blueprint(feature_x_bp, url_prefix="/feature-x")
-
-    from .admin.routes import bp as admin_bp
-    app.register_blueprint(admin_bp, url_prefix="/admin")
-
-    from .photo_view import bp as photo_view_bp
-    app.register_blueprint(photo_view_bp, url_prefix="/photo-view")
-
-    @app.after_request
-    def add_time_header(response):
-        response.headers["X-Server-Time"] = datetime.now(timezone.utc).isoformat().replace("+00:00", "Z")
-        return response
-
-    # ルート
-    @app.route("/")
-    def index():
-        # HTML レスポンスを生成
-        return make_response(render_template("index.html"))
-
-    # 言語切替（/lang/ja, /lang/en）
-    @app.get("/lang/<lang_code>")
-    def set_lang(lang_code):
-        if lang_code not in app.config["LANGUAGES"]:
-            lang_code = app.config["BABEL_DEFAULT_LOCALE"]
-        resp = make_response(redirect(request.headers.get("Referer", url_for("index"))))
-        # 30日保持
-        resp.set_cookie("lang", lang_code, max_age=60 * 60 * 24 * 30, httponly=False)
-        return resp
-    
-    @login_manager.unauthorized_handler
-    def unauthorized():
-        # i18nメッセージを自分で出す（カテゴリも自由）
-        flash(_("Please log in to access this page."), "error")
-        # 元のURLへ戻れるよう next を付ける
-        next_url = request.full_path if request.query_string else request.path
-        return redirect(url_for("auth.login", next=next_url))
-
-    @app.get("/i18n-probe")
-    def i18n_probe():
-        return {
-            "cookie": request.cookies.get("lang"),
-            "locale": str(_select_locale()),
-            "t_Login": _("Login"),
-            "t_Home": _("Home"),
-            "t_LoginMessage": _("Please log in to access this page."),
-        }
-
-    return app
-
-
-def _select_locale():
-    """1) cookie lang 2) Accept-Language 3) default"""
-    from flask import current_app
-
-    cookie_lang = request.cookies.get("lang")
-    if cookie_lang in current_app.config["LANGUAGES"]:
-        return cookie_lang
-    return request.accept_languages.best_match(current_app.config["LANGUAGES"])
+# app/__init__.py
+import os
+from flask import Flask, request, redirect, url_for, render_template, make_response, flash
+from dotenv import load_dotenv
+from datetime import datetime, timezone
+
+# .env を最初に読む（これより後の import で環境変数が使える）
+load_dotenv()
+
+from .extensions import db, migrate, login_manager, babel
+from .config import Config
+from flask_babel import get_locale
+from flask_babel import gettext as _
+
+def create_app():
+    app = Flask(__name__)
+    app.config.from_object(Config)
+
+    # 拡張初期化
+    db.init_app(app)
+    migrate.init_app(app, db)
+    login_manager.init_app(app)
+    babel.init_app(app, locale_selector=_select_locale)
+
+    # ★ Jinja から get_locale() を使えるようにする
+    app.jinja_env.globals["get_locale"] = get_locale
+
+
+
+    # モデル import（migrate 用に認識させる）
+    from .models import user as _user  # noqa: F401
+    from .models import google_account as _google_account  # noqa: F401
+    from .models import photo_models as _photo_models    # noqa: F401
+
+
+    # Blueprint 登録
+    from .auth import bp as auth_bp
+    app.register_blueprint(auth_bp, url_prefix="/auth")
+
+    from .feature_x import bp as feature_x_bp
+    app.register_blueprint(feature_x_bp, url_prefix="/feature-x")
+
+    from .admin.routes import bp as admin_bp
+    app.register_blueprint(admin_bp, url_prefix="/admin")
+
+    from .photo_view import bp as photo_view_bp
+    app.register_blueprint(photo_view_bp, url_prefix="/photo-view")
+
+    @app.after_request
+    def add_time_header(response):
+        response.headers["X-Server-Time"] = datetime.now(timezone.utc).isoformat().replace("+00:00", "Z")
+        return response
+
+    # ルート
+    @app.route("/")
+    def index():
+        # HTML レスポンスを生成
+        return make_response(render_template("index.html"))
+
+    # 言語切替（/lang/ja, /lang/en）
+    @app.get("/lang/<lang_code>")
+    def set_lang(lang_code):
+        if lang_code not in app.config["LANGUAGES"]:
+            lang_code = app.config["BABEL_DEFAULT_LOCALE"]
+        resp = make_response(redirect(request.headers.get("Referer", url_for("index"))))
+        # 30日保持
+        resp.set_cookie("lang", lang_code, max_age=60 * 60 * 24 * 30, httponly=False)
+        return resp
+    
+    @login_manager.unauthorized_handler
+    def unauthorized():
+        # i18nメッセージを自分で出す（カテゴリも自由）
+        flash(_("Please log in to access this page."), "error")
+        # 元のURLへ戻れるよう next を付ける
+        next_url = request.full_path if request.query_string else request.path
+        return redirect(url_for("auth.login", next=next_url))
+
+    @app.get("/i18n-probe")
+    def i18n_probe():
+        return {
+            "cookie": request.cookies.get("lang"),
+            "locale": str(_select_locale()),
+            "t_Login": _("Login"),
+            "t_Home": _("Home"),
+            "t_LoginMessage": _("Please log in to access this page."),
+        }
+
+    return app
+
+
+def _select_locale():
+    """1) cookie lang 2) Accept-Language 3) default"""
+    from flask import current_app
+
+    cookie_lang = request.cookies.get("lang")
+    if cookie_lang in current_app.config["LANGUAGES"]:
+        return cookie_lang
+    return request.accept_languages.best_match(current_app.config["LANGUAGES"])