--- conflicted
+++ resolved
@@ -1,124 +1,76 @@
-<<<<<<< HEAD
-<!doctype html>
-<html lang="{{ get_locale() or 'ja' }}">
-<head>
-  <meta charset="utf-8">
-  <title>{% block title %}FlaskApp{% endblock %}</title>
-  <link rel="stylesheet" href="{{ url_for('static', filename='style.css') }}">
-</head>
-<body>
-<header>
-  <nav>
-    <a href="{{ url_for('index') }}">{{ _('Home') }}</a>
-    <a href="{{ url_for('feature_x.dashboard') }}">{{ _('Dashboard') }}</a>
-    <span style="margin-left:1rem">
-      <a href="{{ url_for('set_lang', lang_code='ja') }}">日本語</a> |
-      <a href="{{ url_for('set_lang', lang_code='en') }}">English</a>
-    </span>
-    <span style="float:right">
-      {% if current_user.is_authenticated %}
-        {{ current_user.email }} |
-        <a href="{{ url_for('auth.edit') }}">{{ _('Edit Profile') }}</a> |
-        <a href="{{ url_for('auth.logout') }}">{{ _('Logout') }}</a>
-      {% else %}
-        <a href="{{ url_for('auth.login') }}">{{ _('Login') }}</a>
-        <a href="{{ url_for('auth.register') }}">{{ _('Register') }}</a>
-      {% endif %}
-    </span>
-  </nav>
-</header>
-
-<main>
-  {% with messages = get_flashed_messages(with_categories=true) %}
-    {% if messages %}
-      <ul class="flash">
-        {% for cat, msg in messages %}
-          <li class="{{ cat }}">{{ msg }}</li>
-        {% endfor %}
-      </ul>
-    {% endif %}
-  {% endwith %}
-
-  {% block content %}{% endblock %}
-</main>
-
-<footer>
-  <p>&copy; 2025 FlaskApp</p>
-</footer>
-</body>
-</html>
-=======
-<!doctype html>
-<html lang="{{ get_locale() or 'ja' }}">
-<head>
-  <meta charset="utf-8">
-  <meta name="viewport" content="width=device-width, initial-scale=1">
-  <title>{% block title %}FlaskApp{% endblock %}</title>
-  <link href="https://cdn.jsdelivr.net/npm/bootstrap@5.3.0/dist/css/bootstrap.min.css" rel="stylesheet">
-  <link rel="stylesheet" href="{{ url_for('static', filename='style.css') }}">
-</head>
-<body>
-<nav class="navbar navbar-expand-lg navbar-light bg-light">
-  <div class="container-fluid">
-    <a class="navbar-brand" href="{{ url_for('index') }}">FlaskApp</a>
-    <button class="navbar-toggler" type="button" data-bs-toggle="collapse" data-bs-target="#navbarNav" aria-controls="navbarNav" aria-expanded="false" aria-label="Toggle navigation">
-      <span class="navbar-toggler-icon"></span>
-    </button>
-    <div class="collapse navbar-collapse" id="navbarNav">
-      <ul class="navbar-nav me-auto">
-        <li class="nav-item">
-          <a class="nav-link" href="{{ url_for('index') }}">{{ _('Home') }}</a>
-        </li>
-        <li class="nav-item">
-          <a class="nav-link" href="{{ url_for('feature_x.dashboard') }}">{{ _('Dashboard') }}</a>
-        </li>
-      </ul>
-      <ul class="navbar-nav">
-        <li class="nav-item">
-          <a class="nav-link" href="{{ url_for('set_lang', lang_code='ja') }}">日本語</a>
-        </li>
-        <li class="nav-item">
-          <a class="nav-link" href="{{ url_for('set_lang', lang_code='en') }}">English</a>
-        </li>
-        {% if current_user.is_authenticated %}
-          <li class="nav-item">
-            <span class="navbar-text">{{ current_user.email }}</span>
-          </li>
-          <li class="nav-item">
-            <a class="nav-link" href="{{ url_for('auth.logout') }}">{{ _('Logout') }}</a>
-          </li>
-        {% else %}
-          <li class="nav-item">
-            <a class="nav-link" href="{{ url_for('auth.login') }}">{{ _('Login') }}</a>
-          </li>
-          <li class="nav-item">
-            <a class="nav-link" href="{{ url_for('auth.register') }}">{{ _('Register') }}</a>
-          </li>
-        {% endif %}
-      </ul>
-    </div>
-  </div>
-</nav>
-
-<main class="container mt-4">
-  {% with messages = get_flashed_messages(with_categories=true) %}
-    {% if messages %}
-      {% for cat, msg in messages %}
-        <div class="alert alert-{{ 'danger' if cat == 'error' else cat }} alert-dismissible fade show" role="alert">
-          {{ msg }}
-          <button type="button" class="btn-close" data-bs-dismiss="alert" aria-label="Close"></button>
-        </div>
-      {% endfor %}
-    {% endif %}
-  {% endwith %}
-
-  {% block content %}{% endblock %}
-</main>
-
-<footer class="text-center mt-5 mb-3">
-  <p class="text-muted">&copy; 2025 FlaskApp</p>
-</footer>
-<script src="https://cdn.jsdelivr.net/npm/bootstrap@5.3.0/dist/js/bootstrap.bundle.min.js"></script>
-</body>
-</html>
->>>>>>> 15a28bcc
+<!doctype html>
+<html lang="{{ get_locale() or 'ja' }}">
+<head>
+  <meta charset="utf-8">
+  <meta name="viewport" content="width=device-width, initial-scale=1">
+  <title>{% block title %}FlaskApp{% endblock %}</title>
+  <link href="https://cdn.jsdelivr.net/npm/bootstrap@5.3.0/dist/css/bootstrap.min.css" rel="stylesheet">
+  <link rel="stylesheet" href="{{ url_for('static', filename='style.css') }}">
+</head>
+<body>
+
+<header>
+  <nav class="navbar navbar-expand-lg navbar-light bg-light">
+  <div class="container-fluid">
+    <a class="navbar-brand" href="{{ url_for('index') }}">FlaskApp</a>
+    <button class="navbar-toggler" type="button" data-bs-toggle="collapse" data-bs-target="#navbarNav" aria-controls="navbarNav" aria-expanded="false" aria-label="Toggle navigation">
+      <span class="navbar-toggler-icon"></span>
+    </button>
+    <div class="collapse navbar-collapse" id="navbarNav">
+      <ul class="navbar-nav me-auto">
+        <li class="nav-item">
+          <a class="nav-link" href="{{ url_for('index') }}">{{ _('Home') }}</a>
+        </li>
+        <li class="nav-item">
+          <a class="nav-link" href="{{ url_for('feature_x.dashboard') }}">{{ _('Dashboard') }}</a>
+        </li>
+      </ul>
+      <ul class="navbar-nav">
+        <li class="nav-item">
+          <a class="nav-link" href="{{ url_for('set_lang', lang_code='ja') }}">日本語</a>
+        </li>
+        <li class="nav-item">
+          <a class="nav-link" href="{{ url_for('set_lang', lang_code='en') }}">English</a>
+        </li>
+        {% if current_user.is_authenticated %}
+          <li class="nav-item">
+            <span class="navbar-text">{{ current_user.email }}</span>
+          </li>
+          <li class="nav-item">
+            <a class="nav-link" href="{{ url_for('auth.logout') }}">{{ _('Logout') }}</a>
+          </li>
+        {% else %}
+          <li class="nav-item">
+            <a class="nav-link" href="{{ url_for('auth.login') }}">{{ _('Login') }}</a>
+          </li>
+          <li class="nav-item">
+            <a class="nav-link" href="{{ url_for('auth.register') }}">{{ _('Register') }}</a>
+          </li>
+        {% endif %}
+      </ul>
+    </div>
+  </div>
+</nav>
+</header>
+
+<main class="container mt-4">
+  {% with messages = get_flashed_messages(with_categories=true) %}
+    {% if messages %}
+      {% for cat, msg in messages %}
+        <div class="alert alert-{{ 'danger' if cat == 'error' else cat }} alert-dismissible fade show" role="alert">
+          {{ msg }}
+          <button type="button" class="btn-close" data-bs-dismiss="alert" aria-label="Close"></button>
+        </div>
+      {% endfor %}
+    {% endif %}
+  {% endwith %}
+
+  {% block content %}{% endblock %}
+</main>
+
+<footer class="text-center mt-5 mb-3">
+  <p class="text-muted">&copy; 2025 FlaskApp</p>
+</footer>
+<script src="https://cdn.jsdelivr.net/npm/bootstrap@5.3.0/dist/js/bootstrap.bundle.min.js"></script>
+</body>
+</html>