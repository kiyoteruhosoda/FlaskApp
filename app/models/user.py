--- conflicted
+++ resolved
@@ -1,75 +1,66 @@
-from datetime import datetime
-from flask_login import UserMixin
-from ..extensions import db, login_manager
-from werkzeug.security import generate_password_hash, check_password_hash
-
-<<<<<<< HEAD
-class User(db.Model, UserMixin):
-    id = db.Column(db.Integer, primary_key=True)
-    email = db.Column(db.String(255), unique=True, index=True, nullable=False)
-    password_hash = db.Column(db.String(255), nullable=False)
-    role = db.Column(db.String(64), default="user", nullable=False)
-    created_at = db.Column(db.DateTime, default=datetime.utcnow)
-=======
-
-# --- 中間テーブル ---
-user_roles = db.Table(
-    "user_roles",
-    db.Column("user_id", db.Integer, db.ForeignKey("user.id"), primary_key=True),
-    db.Column("role_id", db.Integer, db.ForeignKey("role.id"), primary_key=True),
-)
-
-role_permissions = db.Table(
-    "role_permissions",
-    db.Column("role_id", db.Integer, db.ForeignKey("role.id"), primary_key=True),
-    db.Column("perm_id", db.Integer, db.ForeignKey("permission.id"), primary_key=True),
-)
-
-class Role(db.Model):
-    id = db.Column(db.Integer, primary_key=True)
-    name = db.Column(db.String(80), unique=True, nullable=False)  # 'admin' 等
-    permissions = db.relationship("Permission", secondary=role_permissions, backref="roles")
-
-class Permission(db.Model):
-    id = db.Column(db.Integer, primary_key=True)
-    code = db.Column(db.String(120), unique=True, nullable=False)  # 'reservation:create' 等
-
-
-
-class User(db.Model, UserMixin):
-    id = db.Column(db.Integer, primary_key=True)
-    email = db.Column(db.String(255), unique=True, index=True, nullable=False)
-    password_hash = db.Column(db.String(255), nullable=False)
-    created_at = db.Column(db.DateTime, default=datetime.utcnow)
->>>>>>> 15a28bcc
-
-    # 追加：ロール関連
-    roles = db.relationship("Role", secondary=user_roles, backref="users")
-
-    # ヘルパ
-    def set_password(self, raw):
-        self.password_hash = generate_password_hash(raw)
-
-    def check_password(self, raw):
-        return check_password_hash(self.password_hash, raw)
-
-    # 認可ヘルパ
-    @property
-    def permissions(self) -> set[str]:
-        codes = set()
-        for r in self.roles:
-            for p in r.permissions:
-                codes.add(p.code)
-        return codes
-
-    def has_role(self, *names: str) -> bool:
-        have = {r.name for r in self.roles}
-        return any(n in have for n in names)
-
-    def can(self, *codes: str) -> bool:
-        have = self.permissions
-        return any(c in have for c in codes)
-
-@login_manager.user_loader
-def load_user(user_id):
-    return User.query.get(int(user_id))
+from datetime import datetime
+from flask_login import UserMixin
+from ..extensions import db, login_manager
+from werkzeug.security import generate_password_hash, check_password_hash
+
+
+
+# --- 中間テーブル ---
+user_roles = db.Table(
+    "user_roles",
+    db.Column("user_id", db.Integer, db.ForeignKey("user.id"), primary_key=True),
+    db.Column("role_id", db.Integer, db.ForeignKey("role.id"), primary_key=True),
+)
+
+role_permissions = db.Table(
+    "role_permissions",
+    db.Column("role_id", db.Integer, db.ForeignKey("role.id"), primary_key=True),
+    db.Column("perm_id", db.Integer, db.ForeignKey("permission.id"), primary_key=True),
+)
+
+class Role(db.Model):
+    id = db.Column(db.Integer, primary_key=True)
+    name = db.Column(db.String(80), unique=True, nullable=False)  # 'admin' 等
+    permissions = db.relationship("Permission", secondary=role_permissions, backref="roles")
+
+class Permission(db.Model):
+    id = db.Column(db.Integer, primary_key=True)
+    code = db.Column(db.String(120), unique=True, nullable=False)  # 'reservation:create' 等
+
+class User(db.Model, UserMixin):
+    id = db.Column(db.Integer, primary_key=True)
+    email = db.Column(db.String(255), unique=True, index=True, nullable=False)
+    password_hash = db.Column(db.String(255), nullable=False)
+    role = db.Column(db.String(64), default="user", nullable=False)
+    created_at = db.Column(db.DateTime, default=datetime.utcnow)
+
+    # 追加：ロール関連
+    roles = db.relationship("Role", secondary=user_roles, backref="users")
+
+    # ヘルパ
+    def set_password(self, raw):
+        self.password_hash = generate_password_hash(raw)
+
+    def check_password(self, raw):
+        return check_password_hash(self.password_hash, raw)
+
+    # 認可ヘルパ
+    @property
+    def permissions(self) -> set[str]:
+        codes = set()
+        for r in self.roles:
+            for p in r.permissions:
+                codes.add(p.code)
+        return codes
+
+    def has_role(self, *names: str) -> bool:
+        have = {r.name for r in self.roles}
+        return any(n in have for n in names)
+
+    def can(self, *codes: str) -> bool:
+        have = self.permissions
+        return any(c in have for c in codes)
+
+@login_manager.user_loader
+def load_user(user_id):
+    return User.query.get(int(user_id))