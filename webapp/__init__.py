--- conflicted
+++ resolved
@@ -896,10 +896,7 @@
             g.service_login_clear_cookie = True
             return
 
-<<<<<<< HEAD
         principal, scope = verification
-=======
->>>>>>> 505275fa
         if current_user.is_authenticated and str(current_user.id) != str(principal.id):
             current_app.logger.warning(
                 "Service login token user mismatch; ignoring token scope",
