--- conflicted
+++ resolved
@@ -97,17 +97,6 @@
             return app.config.get(key)
         return self._env.get(key, default)
 
-<<<<<<< HEAD
-    @property
-    def preferred_url_scheme(self) -> Optional[str]:
-        """Return the preferred external URL scheme if configured."""
-
-        value = self._get("PREFERRED_URL_SCHEME")
-        if value is None:
-            return None
-        text = str(value).strip()
-        return text or None
-=======
     def get(self, key: str, default=None):
         """Return the configured value for *key* or *default* if missing."""
 
@@ -168,7 +157,6 @@
     @property
     def session_cookie_secure(self) -> bool:
         return self.get_bool("SESSION_COOKIE_SECURE", False)
->>>>>>> 7969ee9a
 
     # ------------------------------------------------------------------
     # Storage paths
