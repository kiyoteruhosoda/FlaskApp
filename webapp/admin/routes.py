
import os
<<<<<<< HEAD
import platform
import socket
=======
from datetime import datetime, timezone
>>>>>>> 1d4a9944
from pathlib import Path

import flask
import werkzeug
from flask import (
    Blueprint,
    render_template,
    flash,
    redirect,
    url_for,
    request,
    jsonify,
    session,
    current_app,
)
from ..extensions import db
from flask_login import login_required, current_user
from flask_babel import gettext as _

from core.models.user import User, Role, Permission
from core.models.service_account import ServiceAccount
from core.storage_paths import first_existing_storage_path, storage_path_candidates
from webapp.services.service_account_service import (
    ServiceAccountNotFoundError,
    ServiceAccountService,
    ServiceAccountValidationError,
)
from webapp.services.service_account_api_key_service import (
    ServiceAccountApiKeyNotFoundError,
    ServiceAccountApiKeyService,
    ServiceAccountApiKeyValidationError,
)
from features.certs.application.services import default_certificate_services
from features.certs.application.use_cases import (
    GetCertificateGroupUseCase,
    ListCertificateGroupsUseCase,
    ListIssuedCertificatesUseCase,
)
from features.certs.domain.exceptions import (
    CertificateGroupNotFoundError,
    CertificatePrivateKeyNotFoundError,
)
from features.certs.domain.usage import UsageType
from webapp.services.system_setting_service import (
    AccessTokenSigningSetting,
    AccessTokenSigningValidationError,
    SystemSettingService,
)


bp = Blueprint("admin", __name__, template_folder="templates")


# --- ここから各ルート定義 ---


# Permission helpers -----------------------------------------------------


def _can_manage_api_keys() -> bool:
    if not hasattr(current_user, "can"):
        return False
    return current_user.can("api_key:manage")


def _can_read_api_keys() -> bool:
    if not hasattr(current_user, "can"):
        return False
    if _can_manage_api_keys():
        return True
    return current_user.can("api_key:read")


# サービスアカウント管理
@bp.route("/service-accounts")
@login_required
def service_accounts():
    can_manage_accounts = current_user.can("service_account:manage")
    can_access_api_keys = _can_read_api_keys()

    if not (can_manage_accounts or can_access_api_keys):
        return _(u"You do not have permission to access this page."), 403

    accounts = [account.as_dict() for account in ServiceAccountService.list_accounts()]
    certificate_groups = [
        {
            "group_code": group.group_code,
            "display_name": group.display_name,
            "usage_type": group.usage_type.value,
        }
        for group in ListCertificateGroupsUseCase().execute()
        if group.usage_type == UsageType.CLIENT_SIGNING
    ]
    certificate_groups.sort(key=lambda item: item["display_name"] or item["group_code"])
    available_scopes = (
        sorted(current_user.permissions) if can_manage_accounts else []
    )
    return render_template(
        "admin/service_accounts.html",
        accounts=accounts,
        available_scopes=available_scopes,
        can_manage_accounts=can_manage_accounts,
        can_access_api_keys=can_access_api_keys,
        certificate_groups=certificate_groups,
    )


@bp.route("/service-accounts.json", methods=["GET"])
@login_required
def service_accounts_json():
    if not current_user.can("service_account:manage"):
        return jsonify({"error": "forbidden"}), 403

    accounts = [account.as_dict() for account in ServiceAccountService.list_accounts()]
    return jsonify({"items": accounts})


@bp.route("/service-accounts.json", methods=["POST"])
@login_required
def service_accounts_create():
    if not current_user.can("service_account:manage"):
        return jsonify({"error": "forbidden"}), 403

    payload = _extract_service_account_payload()
    try:
        account = ServiceAccountService.create_account(
            name=payload.get("name", ""),
            description=payload.get("description"),
            certificate_group_code=payload.get("certificate_group_code", ""),
            scope_names=payload.get("scope_names", ""),
            active=payload.get("active_flg", True),
            allowed_scopes=current_user.permissions,
        )
    except ServiceAccountValidationError as exc:
        response = {"error": exc.message}
        if exc.field:
            response["field"] = exc.field
        return jsonify(response), 400

    return jsonify({"item": account.as_dict()}), 201


@bp.route("/service-accounts/<int:account_id>.json", methods=["GET"])
@login_required
def service_accounts_detail(account_id: int):
    if not current_user.can("service_account:manage"):
        return jsonify({"error": "forbidden"}), 403

    account = ServiceAccount.query.get(account_id)
    if not account:
        return jsonify({"error": "not_found"}), 404
    return jsonify({"item": account.as_dict()})


@bp.route("/service-accounts/<int:account_id>.json", methods=["PUT", "PATCH"])
@login_required
def service_accounts_update(account_id: int):
    if not current_user.can("service_account:manage"):
        return jsonify({"error": "forbidden"}), 403

    payload = _extract_service_account_payload()
    try:
        account = ServiceAccountService.update_account(
            account_id,
            name=payload.get("name", ""),
            description=payload.get("description"),
            certificate_group_code=payload.get("certificate_group_code", ""),
            scope_names=payload.get("scope_names", ""),
            active=payload.get("active_flg", True),
            allowed_scopes=current_user.permissions,
        )
    except ServiceAccountNotFoundError:
        return jsonify({"error": "not_found"}), 404
    except ServiceAccountValidationError as exc:
        response = {"error": exc.message}
        if exc.field:
            response["field"] = exc.field
        return jsonify(response), 400

    return jsonify({"item": account.as_dict()})


@bp.route("/service-accounts/<int:account_id>.json", methods=["DELETE"])
@login_required
def service_accounts_delete(account_id: int):
    if not current_user.can("service_account:manage"):
        return jsonify({"error": "forbidden"}), 403

    try:
        ServiceAccountService.delete_account(account_id)
    except ServiceAccountNotFoundError:
        return jsonify({"error": "not_found"}), 404

    return jsonify({"status": "deleted"}), 200


@bp.route("/service-accounts/<int:account_id>/api-keys")
@login_required
def service_account_api_keys(account_id: int):
    if not _can_read_api_keys():
        return _(u"You do not have permission to access this page."), 403

    account = ServiceAccount.query.get(account_id)
    if not account:
        flash(_(u"The requested service account could not be found."), "warning")
        return redirect(url_for("admin.service_accounts"))

    try:
        key_records = ServiceAccountApiKeyService.list_keys(account_id)
    except ServiceAccountApiKeyNotFoundError:
        flash(_(u"The requested service account could not be found."), "warning")
        return redirect(url_for("admin.service_accounts"))
    except ServiceAccountApiKeyValidationError as exc:
        flash(exc.message, "danger")
        key_records = []

    account_dict = account.as_dict()
    account_dict["scopes"] = account.scopes
    account_dict["active"] = account.is_active()
    if account.certificate_group_code:
        try:
            group = GetCertificateGroupUseCase().execute(account.certificate_group_code)
            account_dict["certificate_group_display_name"] = group.display_name
        except CertificateGroupNotFoundError:
            account_dict["certificate_group_display_name"] = None
    else:
        account_dict["certificate_group_display_name"] = None

    return render_template(
        "admin/service_account_api_keys.html",
        account=account_dict,
        initial_keys=[record.as_dict() for record in key_records],
        can_manage_api_keys=_can_manage_api_keys(),
    )


# Config表示ページ（管理者のみ）
@bp.route("/config", methods=["GET", "POST"])
@login_required
def show_config():
    if not (hasattr(current_user, 'has_role') and current_user.has_role("admin")):
        return _(u"You do not have permission to access this page."), 403
    if request.method == "POST":
        selected = (request.form.get("access_token_signing") or "builtin").strip()
        try:
            if selected == "builtin":
                SystemSettingService.update_access_token_signing_setting("builtin")
                flash(_(u"Access token signing will use the built-in secret."), "success")
            else:
                prefix = "server_signing:"
                group_code = selected[len(prefix):] if selected.startswith(prefix) else selected
                SystemSettingService.update_access_token_signing_setting(
                    "server_signing", group_code=group_code
                )
                flash(_(u"Access token signing certificate group updated."), "success")
        except AccessTokenSigningValidationError as exc:
            flash(str(exc), "danger")
        except Exception:  # pragma: no cover - unexpected failure logged for debugging
            current_app.logger.exception("Failed to update access token signing configuration")
            flash(_(u"Failed to update the access token signing configuration."), "danger")
        return redirect(url_for("admin.show_config"))
    # Only show public config values, not secrets
    from webapp.config import Config
    public_keys = [
        k for k in dir(Config)
        if not k.startswith("_") and k.isupper() and k not in ("SECRET_KEY")
    ]
    config_dict = {k: getattr(Config, k) for k in public_keys}
    try:
        signing_setting = SystemSettingService.get_access_token_signing_setting()
    except AccessTokenSigningValidationError as exc:
        flash(str(exc), "danger")
        signing_setting = AccessTokenSigningSetting(mode="server_signing")
    certificate_groups = _list_server_signing_certificate_groups()
    return render_template(
        "admin/config_view.html",
        config=config_dict,
        signing_setting=signing_setting,
        server_signing_groups=certificate_groups,
    )

# バージョン情報表示ページ（管理者のみ）
@bp.route("/version")
@login_required
def show_version():
    if not (hasattr(current_user, 'has_role') and current_user.has_role("admin")):
        return _(u"You do not have permission to access this page."), 403
    from core.version import get_version_info
    version_info = get_version_info()
    system_info = {
        "python_version": platform.python_version(),
        "python_implementation": platform.python_implementation(),
        "platform": platform.platform(),
        "flask_version": flask.__version__,
        "werkzeug_version": werkzeug.__version__,
        "environment": getattr(current_app, "env", None),
        "debug": current_app.debug,
        "hostname": socket.gethostname(),
    }
    return render_template(
        "admin/version_view.html",
        version_info=version_info,
        system_info=system_info,
    )


@bp.route("/data-files")
@login_required
def show_data_files():
    if not current_user.can("system:manage"):
        return _(u"You do not have permission to access this page."), 403

    directory_definitions = [
        ("FPV_NAS_ORIGINALS_DIR", _("Original Media Directory")),
        ("FPV_NAS_THUMBS_DIR", _("Thumbnail Directory")),
        ("FPV_NAS_PLAY_DIR", _("Playback Directory")),
        ("LOCAL_IMPORT_DIR", _("Local Import Directory")),
    ]
    directory_keys = [config_key for config_key, _ in directory_definitions]
    selected_key = request.args.get("directory") or directory_keys[0]
    if selected_key not in directory_keys:
        selected_key = directory_keys[0]

    default_per_page = 50
    per_page = request.args.get("per_page", type=int) or default_per_page
    if per_page <= 0:
        per_page = default_per_page
    per_page = min(per_page, 500)

    per_page_options = [25, 50, 100, 200]
    if per_page not in per_page_options:
        per_page_select_options = sorted({*per_page_options, per_page})
    else:
        per_page_select_options = per_page_options

    filter_query = request.args.get("q", "").strip()
    page = request.args.get("page", type=int) or 1
    if page <= 0:
        page = 1

    directories: list[dict] = []
    selected_directory: dict | None = None

    for config_key, label in directory_definitions:
        candidates = storage_path_candidates(config_key)
        base_path = first_existing_storage_path(config_key)
        effective_base = base_path or (candidates[0] if candidates else None)
        exists = bool(effective_base and Path(effective_base).exists())

        summary = {
            "config_key": config_key,
            "label": label,
            "base_path": effective_base,
            "candidates": candidates,
            "exists": exists,
            "is_selected": config_key == selected_key,
        }
        directories.append(summary)

        if not summary["is_selected"]:
            continue

        selected_directory = dict(summary)
        selected_directory.update(
            {
                "files": [],
                "total_files": 0,
                "total_size_bytes": 0,
                "total_size_display": _format_bytes(0),
                "matching_size_bytes": 0,
                "matching_size_display": _format_bytes(0),
                "filter_active": bool(filter_query),
                "pagination": {
                    "page": page,
                    "per_page": per_page,
                    "total_pages": 1,
                    "total_matching": 0,
                    "start_index": 0,
                    "end_index": 0,
                    "has_prev": False,
                    "has_next": False,
                    "prev_url": None,
                    "next_url": None,
                    "first_url": None,
                    "last_url": None,
                    "pages": [],
                },
            }
        )

        if not (effective_base and exists):
            continue

        base_dir = Path(effective_base)
        total_files = 0
        total_size = 0
        matching_count = 0
        matching_size = 0
        page_files: list[dict] = []
        start_index = (page - 1) * per_page
        end_index = start_index + per_page
        lower_query = filter_query.lower()

        for rel_path, size in _iter_directory_entries(base_dir):
            total_files += 1
            total_size += size

            if lower_query and lower_query not in rel_path.lower():
                continue

            if start_index <= matching_count < end_index:
                page_files.append(
                    {
                        "name": rel_path,
                        "size_bytes": size,
                        "size_display": _format_bytes(size),
                    }
                )

            matching_count += 1
            matching_size += size

        if matching_count:
            total_pages = (matching_count + per_page - 1) // per_page
        else:
            total_pages = 1

        final_page = page
        if matching_count and page > total_pages:
            final_page = total_pages
            start_index = (final_page - 1) * per_page
            end_index = start_index + per_page
            page_files = []
            current_index = 0
            for rel_path, size in _iter_directory_entries(base_dir):
                if lower_query and lower_query not in rel_path.lower():
                    continue
                if start_index <= current_index < end_index:
                    page_files.append(
                        {
                            "name": rel_path,
                            "size_bytes": size,
                            "size_display": _format_bytes(size),
                        }
                    )
                current_index += 1

        if not matching_count:
            final_page = 1
            start_index = 0
            end_index = 0
        else:
            end_index = min(start_index + per_page, matching_count)

        base_query = {
            "directory": selected_key,
            "per_page": per_page,
        }
        if filter_query:
            base_query["q"] = filter_query

        pagination_pages = _build_pagination_pages(final_page, total_pages)
        pagination_page_links = [
            {
                "number": number,
                "url": url_for("admin.show_data_files", **base_query, page=number),
            }
            for number in pagination_pages
        ]

        pagination = {
            "page": final_page,
            "per_page": per_page,
            "total_pages": total_pages,
            "total_matching": matching_count,
            "start_index": start_index,
            "end_index": end_index,
            "has_prev": final_page > 1,
            "has_next": final_page < total_pages,
            "prev_url": url_for("admin.show_data_files", **base_query, page=final_page - 1)
            if final_page > 1
            else None,
            "next_url": url_for("admin.show_data_files", **base_query, page=final_page + 1)
            if final_page < total_pages
            else None,
            "first_url": url_for("admin.show_data_files", **base_query, page=1)
            if final_page > 1
            else None,
            "last_url": url_for("admin.show_data_files", **base_query, page=total_pages)
            if final_page < total_pages
            else None,
            "pages": pagination_page_links,
        }

        selected_directory.update(
            {
                "files": page_files,
                "total_files": total_files,
                "total_size_bytes": total_size,
                "total_size_display": _format_bytes(total_size),
                "matching_size_bytes": matching_size,
                "matching_size_display": _format_bytes(matching_size),
                "pagination": pagination,
            }
        )

    return render_template(
        "admin/data_files.html",
        directories=directories,
        selected_directory=selected_directory,
        filter_query=filter_query,
        per_page=per_page,
        per_page_options=per_page_select_options,
    )

# TOTPリセット
@bp.route("/user/<int:user_id>/reset-totp", methods=["POST"])
@login_required
def user_reset_totp(user_id):
    if not current_user.can('user:manage'):
        flash(_("You do not have permission to access this page."), "error")
        return redirect(url_for("index"))
    user = User.query.get_or_404(user_id)
    # TOTPシークレットをリセット（Noneにする）
    user.totp_secret = None
    db.session.commit()
    flash(_("TOTP secret reset for user."), "success")
    return redirect(url_for("admin.user"))

# ユーザー削除
@bp.route("/user/<int:user_id>/delete", methods=["POST"])
@login_required
def user_delete(user_id):
    if not current_user.can('user:manage'):
        flash(_("You do not have permission to access this page."), "error")
        return redirect(url_for("index"))
    user = User.query.get_or_404(user_id)
    if user.id == current_user.id:
        flash(_("You cannot delete yourself."), "error")
        return redirect(url_for("admin.user"))
    db.session.delete(user)
    db.session.commit()
    flash(_("User deleted successfully."), "success")
    return redirect(url_for("admin.user"))

# ユーザーロール変更
@bp.route("/user/<int:user_id>/role", methods=["POST"])
@login_required
def user_change_role(user_id):
    if not current_user.can('user:manage'):
        flash(_("You do not have permission to access this page."), "error")
        return redirect(url_for("index"))
    user = User.query.get_or_404(user_id)
    role_ids = request.form.getlist("roles")
    if not role_ids:
        flash(_("At least one role must be selected."), "error")
        return redirect(url_for("admin.user"))

    try:
        unique_role_ids = {int(role_id) for role_id in role_ids if role_id}
    except ValueError:
        flash(_("Invalid role selection."), "error")
        return redirect(url_for("admin.user"))

    if not unique_role_ids:
        flash(_("At least one role must be selected."), "error")
        return redirect(url_for("admin.user"))

    selected_roles = Role.query.filter(Role.id.in_(unique_role_ids)).all()
    if len(selected_roles) != len(unique_role_ids):
        flash(_("Selected role does not exist."), "error")
        return redirect(url_for("admin.user"))

    user.roles = selected_roles

    if user.id == current_user.id:
        active_role_id = session.get("active_role_id")
        selected_ids = {role.id for role in selected_roles}
        if active_role_id not in selected_ids:
            if len(selected_ids) == 1:
                session["active_role_id"] = selected_roles[0].id
            else:
                session.pop("active_role_id", None)
    db.session.commit()
    flash(_("User roles updated."), "success")
    return redirect(url_for("admin.user"))

# ユーザーのロール編集画面
@bp.route("/user/<int:user_id>/edit-roles", methods=["GET"])
@login_required
def user_edit_roles(user_id):
    if not current_user.can('user:manage'):
        flash(_("You do not have permission to access this page."), "error")
        return redirect(url_for("index"))
    user = User.query.get_or_404(user_id)
    roles = Role.query.all()
    return render_template("admin/user_role_edit.html", user=user, roles=roles)

# ユーザー追加
@bp.route("/user/add", methods=["GET", "POST"])
@login_required
def user_add():
    if not current_user.can('user:manage'):
        flash(_("You do not have permission to access this page."), "error")
        return redirect(url_for("index"))
    roles = Role.query.all()
    if request.method == "POST":
        email = request.form.get("email")
        password = request.form.get("password")
        role_id = request.form.get("role")
        if not email or not password or not role_id:
            flash(_("Email, password, and role are required."), "error")
            return render_template("admin/user_add.html", roles=roles)
        if User.query.filter_by(email=email).first():
            flash(_("Email already exists."), "error")
            return render_template("admin/user_add.html", roles=roles)
        role_obj = Role.query.get(int(role_id))
        if not role_obj:
            flash(_("Selected role does not exist."), "error")
            return render_template("admin/user_add.html", roles=roles)
        u = User(email=email)
        u.set_password(password)
        u.roles.append(role_obj)
        db.session.add(u)
        db.session.commit()
        flash(_("User created successfully."), "success")
        return redirect(url_for("admin.user"))
    return render_template("admin/user_add.html", roles=roles)


@bp.route("/user", methods=["GET"])
@login_required
def user():
    if not current_user.can('user:manage'):
        flash(_("You do not have permission to access this page."), "error")
        return redirect(url_for("index"))
    users = User.query.all()
    roles = Role.query.all()
    return render_template("admin/admin_users.html", users=users, roles=roles)


@bp.route("/permissions", methods=["GET"])
@login_required
def permissions():
    if not current_user.can('permission:manage'):
        flash(_("You do not have permission to access this page."), "error")
        return redirect(url_for("index"))
    search = request.args.get("search", "").strip()
    sort = request.args.get("sort", "id")
    order = request.args.get("order", "asc")

    query = Permission.query
    if search:
        query = query.filter(Permission.code.contains(search))

    if sort not in ["id", "code"]:
        sort = "id"
    sort_column = getattr(Permission, sort)
    if order == "desc":
        sort_column = sort_column.desc()
    else:
        sort_column = sort_column.asc()

    perms = query.order_by(sort_column).all()
    return render_template(
        "admin/permissions.html", permissions=perms, search=search, sort=sort, order=order
    )


@bp.route("/permissions/add", methods=["GET", "POST"])
@login_required
def permission_add():
    if not current_user.can('permission:manage'):
        flash(_("You do not have permission to access this page."), "error")
        return redirect(url_for("index"))
    if request.method == "POST":
        code = request.form.get("code")
        if not code:
            flash(_("Code is required."), "error")
            return render_template("admin/permission_edit.html", permission=None)
        if Permission.query.filter_by(code=code).first():
            flash(_("Permission already exists."), "error")
            return render_template("admin/permission_edit.html", permission=None)
        p = Permission(code=code)
        db.session.add(p)
        db.session.commit()
        flash(_("Permission created successfully."), "success")
        return redirect(url_for("admin.permissions"))
    return render_template("admin/permission_edit.html", permission=None)


@bp.route("/permissions/<int:perm_id>/edit", methods=["GET", "POST"])
@login_required
def permission_edit(perm_id):
    if not current_user.can('permission:manage'):
        flash(_("You do not have permission to access this page."), "error")
        return redirect(url_for("index"))
    perm = Permission.query.get_or_404(perm_id)
    if request.method == "POST":
        code = request.form.get("code")
        if not code:
            flash(_("Code is required."), "error")
            return render_template("admin/permission_edit.html", permission=perm)
        perm.code = code
        db.session.commit()
        flash(_("Permission updated."), "success")
        return redirect(url_for("admin.permissions"))
    return render_template("admin/permission_edit.html", permission=perm)


@bp.route("/permissions/<int:perm_id>/delete", methods=["POST"])
@login_required
def permission_delete(perm_id):
    if not current_user.can('permission:manage'):
        flash(_("You do not have permission to access this page."), "error")
        return redirect(url_for("index"))
    perm = Permission.query.get_or_404(perm_id)
    db.session.delete(perm)
    db.session.commit()
    flash(_("Permission deleted."), "success")
    return redirect(url_for("admin.permissions"))


@bp.route("/roles", methods=["GET"])
@login_required
def roles():
    if not current_user.can('role:manage'):
        flash(_("You do not have permission to access this page."), "error")
        return redirect(url_for("index"))
    roles = Role.query.all()
    return render_template("admin/roles.html", roles=roles)


@bp.route("/roles/add", methods=["GET", "POST"])
@login_required
def role_add():
    if not current_user.can('role:manage'):
        flash(_("You do not have permission to access this page."), "error")
        return redirect(url_for("index"))
    permissions = Permission.query.all()
    if request.method == "POST":
        name = request.form.get("name")
        perm_ids = request.form.getlist("permissions")
        if not name:
            flash(_("Name is required."), "error")
            return render_template("admin/role_edit.html", role=None, permissions=permissions, selected=[])
        if Role.query.filter_by(name=name).first():
            flash(_("Role already exists."), "error")
            return render_template("admin/role_edit.html", role=None, permissions=permissions, selected=[])
        role = Role(name=name)
        for pid in perm_ids:
            perm = Permission.query.get(int(pid))
            if perm:
                role.permissions.append(perm)
        db.session.add(role)
        db.session.commit()
        flash(_("Role created successfully."), "success")
        return redirect(url_for("admin.roles"))
    return render_template("admin/role_edit.html", role=None, permissions=permissions, selected=[])


@bp.route("/roles/<int:role_id>/edit", methods=["GET", "POST"])
@login_required
def role_edit(role_id):
    if not current_user.can('role:manage'):
        flash(_("You do not have permission to access this page."), "error")
        return redirect(url_for("index"))
    role = Role.query.get_or_404(role_id)
    permissions = Permission.query.all()
    if request.method == "POST":
        name = request.form.get("name")
        perm_ids = request.form.getlist("permissions")
        if not name:
            flash(_("Name is required."), "error")
            return render_template("admin/role_edit.html", role=role, permissions=permissions, selected=[p.id for p in role.permissions])
        role.name = name
        role.permissions = []
        for pid in perm_ids:
            perm = Permission.query.get(int(pid))
            if perm:
                role.permissions.append(perm)
        db.session.commit()
        flash(_("Role updated."), "success")
        return redirect(url_for("admin.roles"))
    selected = [p.id for p in role.permissions]
    return render_template("admin/role_edit.html", role=role, permissions=permissions, selected=selected)


@bp.route("/roles/<int:role_id>/delete", methods=["POST"])
@login_required
def role_delete(role_id):
    if not current_user.can('role:manage'):
        flash(_("You do not have permission to access this page."), "error")
        return redirect(url_for("index"))
    role = Role.query.get_or_404(role_id)
    db.session.delete(role)
    db.session.commit()
    flash(_("Role deleted."), "success")
    return redirect(url_for("admin.roles"))

# Google Accounts管理
@bp.route("/google-accounts", methods=["GET"])
@login_required
def google_accounts():
    from core.models.google_account import GoogleAccount

    # 管理者は全てのアカウントを表示、一般ユーザーは自分のアカウントのみ表示
    if current_user.can('user:manage'):
        accounts = GoogleAccount.query.all()
    else:
        accounts = GoogleAccount.query.filter_by(user_id=current_user.id).all()

    return render_template("admin/google_accounts.html", accounts=accounts)


def _extract_service_account_payload() -> dict:
    if request.is_json:
        data = request.get_json(silent=True) or {}
    else:
        data = request.form.to_dict()

    active_raw = data.get("active_flg", True)
    if isinstance(active_raw, str):
        active_value = active_raw.strip().lower() in {"1", "true", "on", "yes"}
    else:
        active_value = bool(active_raw)

    return {
        "name": data.get("name", ""),
        "description": data.get("description"),
        "certificate_group_code": data.get("certificate_group_code", ""),
        "scope_names": data.get("scope_names", ""),
        "active_flg": active_value,
    }


def _list_server_signing_certificate_groups() -> list[dict]:
    now = datetime.now(timezone.utc)
    results: list[dict] = []
    groups = [
        group
        for group in ListCertificateGroupsUseCase().execute()
        if group.usage_type == UsageType.SERVER_SIGNING
    ]

    for group in groups:
        certificates = ListIssuedCertificatesUseCase().execute(
            UsageType.SERVER_SIGNING,
            group_code=group.group_code,
        )

        latest_entry: dict | None = None
        for certificate in certificates:
            revoked_at = _to_utc(certificate.revoked_at)
            if revoked_at is not None and revoked_at <= now:
                continue
            expires_at = _to_utc(certificate.expires_at)
            if expires_at is not None and expires_at <= now:
                continue
            try:
                default_certificate_services.private_key_store.get(certificate.kid)
            except CertificatePrivateKeyNotFoundError:
                continue

            subject = ""
            if certificate.certificate is not None:
                try:
                    subject = certificate.certificate.subject.rfc4514_string()
                except Exception:  # pragma: no cover - unexpected parsing issues
                    subject = ""

            latest_entry = {
                "kid": certificate.kid,
                "issued_at": _to_utc(certificate.issued_at),
                "expires_at": expires_at,
                "algorithm": certificate.jwk.get("alg"),
                "subject": subject,
            }
            break

        results.append(
            {
                "group_code": group.group_code,
                "group_label": group.display_name or group.group_code,
                "latest_certificate": latest_entry,
            }
        )

    results.sort(key=lambda item: ((item["group_label"] or "").lower(), item["group_code"]))
    return results


def _to_utc(value):
    if value is None:
        return None
    if getattr(value, "tzinfo", None) is None:
        return value.replace(tzinfo=timezone.utc)
    return value.astimezone(timezone.utc)


def _format_bytes(num: int) -> str:
    """人間が読みやすい形式にバイト数を整形."""

    step = 1024.0
    units = ["B", "KB", "MB", "GB", "TB", "PB"]
    value = float(num)
    for unit in units:
        if value < step or unit == units[-1]:
            if unit == "B":
                return f"{int(value)} {unit}"
            return f"{value:.1f} {unit}"
        value /= step
    return f"{value:.1f} PB"


def _iter_directory_entries(base_dir: Path):
    """指定ディレクトリ内のファイルをソートして列挙."""

    for root, dirs, filenames in os.walk(base_dir):
        dirs.sort()
        filenames.sort()
        for filename in filenames:
            file_path = Path(root) / filename
            try:
                size = file_path.stat().st_size
            except OSError:
                size = 0
            try:
                rel_path = file_path.relative_to(base_dir).as_posix()
            except ValueError:
                rel_path = file_path.as_posix()
            yield rel_path, size


def _build_pagination_pages(page: int, total_pages: int, window: int = 2) -> list[int]:
    """ページ番号の表示用リストを生成."""

    if total_pages <= 0:
        return [1]
    start = max(page - window, 1)
    end = min(page + window, total_pages)
    return list(range(start, end + 1))<|MERGE_RESOLUTION|>--- conflicted
+++ resolved
@@ -1,13 +1,9 @@
 
 import os
-<<<<<<< HEAD
 import platform
 import socket
-=======
 from datetime import datetime, timezone
->>>>>>> 1d4a9944
 from pathlib import Path
-
 import flask
 import werkzeug
 from flask import (
