msgid "Home"
msgstr "Home"

msgid "AppName"
msgstr "nolumia"

msgid "Dashboard"
msgstr "Dashboard"

msgid "Certificate Management"
msgstr "Certificate Management"

msgid "Login"
msgstr "Login"

msgid "Register"
msgstr "Register"

msgid "Logout"
msgstr "Logout"

msgid "Top"
msgstr "Top"

msgid "Welcome!"
msgstr "Welcome!"

msgid "You are logged in."
msgstr "You are logged in."

msgid "Please login to continue."
msgstr "Please login to continue."

msgid "Password"
msgstr "Password"

msgid "Create account"
msgstr "Create account"

msgid "Invalid email or password"
msgstr "Invalid email or password"

msgid "Email and password are required"
msgstr "Email and password are required"

msgid "Please provide a public key."
msgstr "Please provide a public key."

msgid "The public key is not a valid PEM-formatted value."
msgstr "The public key is not a valid PEM-formatted value."

msgid "The provided public key type is not supported."
msgstr "The provided public key type is not supported."

msgid "You are not allowed to assign the specified scopes."
msgstr "You are not allowed to assign the specified scopes."

msgid "Please provide a service account name."
msgstr "Please provide a service account name."

msgid "A service account with the same name already exists."
msgstr "A service account with the same name already exists."

msgid "The service account identifier is missing from the token."
msgstr "The service account identifier is missing from the token."

msgid "The service account is not registered."
msgstr "The service account is not registered."

msgid "The service account is disabled."
msgstr "The service account is disabled."

msgid "The token is not provided."
msgstr "The token is not provided."

msgid "The JWT header is invalid."
msgstr "The JWT header is invalid."

msgid "The signature algorithm is not supported."
msgstr "The signature algorithm is not supported."

msgid "Failed to parse the JWT."
msgstr "Failed to parse the JWT."

msgid "The token has expired."
msgstr "The token has expired."

msgid "The audience does not match."
msgstr "The audience does not match."

msgid "Failed to verify the signature."
msgstr "Failed to verify the signature."

msgid "The JWT is invalid."
msgstr "The JWT is invalid."

msgid "The token lifetime is invalid."
msgstr "The token lifetime is invalid."

msgid "The token lifetime exceeds the maximum allowed."
msgstr "The token lifetime exceeds the maximum allowed."

msgid "The token issue time is in the future."
msgstr "The token issue time is in the future."

msgid "The required scope is not granted."
msgstr "The required scope is not granted."

msgid "Email already exists"
msgstr "Email already exists"

msgid "Registration successful. Please log in."
msgstr "Registration successful. Please log in."

msgid "Logged out"
msgstr "Logged out"

#: webapp/dashboard/templates/dashboard/index.html:6
msgid "Workspace dashboard"
msgstr "Workspace dashboard"

#: webapp/dashboard/templates/dashboard/index.html:8
msgid "Stay on top of shared knowledge, media operations, and administration from one place."
msgstr "Stay on top of shared knowledge, media operations, and administration from one place."

#: webapp/dashboard/templates/dashboard/index.html:13
msgid "Signed in"
msgstr "Signed in"

#: webapp/dashboard/templates/dashboard/index.html:16
msgid "Welcome back, %(name)s"
msgstr "Welcome back, %(name)s"

#: webapp/dashboard/templates/dashboard/index.html:25
msgid "Key workspaces"
msgstr "Key workspaces"

#: webapp/dashboard/templates/dashboard/index.html:34
msgid "Team wiki"
msgstr "Team wiki"

#: webapp/dashboard/templates/dashboard/index.html:36
msgid "Browse policies, guides, and notes maintained by your team."
msgstr "Browse policies, guides, and notes maintained by your team."

#: webapp/dashboard/templates/dashboard/index.html:39
msgid "Open wiki"
msgstr "Open wiki"

#: webapp/dashboard/templates/dashboard/index.html:50
msgid "Media library"
msgstr "Media library"

#: webapp/dashboard/templates/dashboard/index.html:52
msgid "Review uploaded photos and manage shared media assets."
msgstr "Review uploaded photos and manage shared media assets."

#: webapp/dashboard/templates/dashboard/index.html:55
msgid "Open media view"
msgstr "Open media view"

#: webapp/dashboard/templates/dashboard/index.html:65
msgid "No workspace tools are available for your current role."
msgstr "No workspace tools are available for your current role."

#: webapp/dashboard/templates/dashboard/index.html:75
msgid "Operations shortcuts"
msgstr "Operations shortcuts"

#: webapp/dashboard/templates/dashboard/index.html:83
msgid "Account settings"
msgstr "Account settings"

#: webapp/dashboard/templates/dashboard/index.html:86
msgid "Update your profile, preferred language, and sign-in credentials."
msgstr "Update your profile, preferred language, and sign-in credentials."

#: webapp/dashboard/templates/dashboard/index.html:90
msgid "Profile"
msgstr "Profile"

#: webapp/dashboard/templates/dashboard/index.html:93
msgid "Sign-in details"
msgstr "Sign-in details"

#: webapp/dashboard/templates/dashboard/index.html:103
msgid "Administration"
msgstr "Administration"

#: webapp/dashboard/templates/dashboard/index.html:106
msgid "Review user access, configuration, and connected integrations."
msgstr "Review user access, configuration, and connected integrations."

#: webapp/dashboard/templates/dashboard/index.html:110
msgid "Users"
msgstr "Users"

#: webapp/dashboard/templates/dashboard/index.html:113
msgid "Settings"
msgstr "Settings"

#: webapp/dashboard/templates/dashboard/index.html:116
msgid "Google accounts"
msgstr "Google accounts"

#: webapp/dashboard/templates/dashboard/index.html:130
msgid "Your status"
msgstr "Your status"

#: webapp/dashboard/templates/dashboard/index.html:138
msgid "Display name"
msgstr "Display name"

#: webapp/dashboard/templates/dashboard/index.html:139
msgid "Not provided"
msgstr "Not provided"

#: webapp/dashboard/templates/dashboard/index.html:147
msgid "Active role"
msgstr "Active role"

#: webapp/dashboard/templates/dashboard/index.html:152
msgid "No active role selected"
msgstr "No active role selected"

#: webapp/dashboard/templates/dashboard/index.html:156
msgid "Roles assigned: %(count)s"
msgstr "Roles assigned: %(count)s"

#: webapp/dashboard/templates/dashboard/index.html:165
msgid "Content overview"
msgstr "Content overview"

#: webapp/dashboard/templates/dashboard/index.html:167
msgid "Wiki pages: %(count)s"
msgstr "Wiki pages: %(count)s"

#: webapp/dashboard/templates/dashboard/index.html:168
msgid "Media items: %(count)s"
msgstr "Media items: %(count)s"

#: webapp/dashboard/templates/dashboard/index.html:179
msgid "Quick links"
msgstr "Quick links"

#: webapp/dashboard/templates/dashboard/index.html:186
msgid "Create wiki page"
msgstr "Create wiki page"

#: webapp/dashboard/templates/dashboard/index.html:193
msgid "Search knowledge base"
msgstr "Search knowledge base"

#: webapp/dashboard/templates/dashboard/index.html:200
msgid "Open media gallery"
msgstr "Open media gallery"

#: webapp/dashboard/templates/dashboard/index.html:206
msgid "Manage profile preferences"
msgstr "Manage profile preferences"

msgid "This page requires login."
msgstr "This page requires login."

msgid "Please log in to access this page."
msgstr "Please log in to access this page."

msgid "If you cannot scan the QR code, add this secret manually in your app:"
msgstr "If you cannot scan the QR code, add this secret manually in your app:"

msgid "Welcome Back"
msgstr "Welcome Back"

msgid "Sign in to your %(app_name)s account"
msgstr "Sign in to your %(app_name)s account"

msgid "Email Address"
msgstr "Email Address"

msgid "Enter your email"
msgstr "Enter your email"

msgid "Enter your password"
msgstr "Enter your password"

msgid "Authentication Code"
msgstr "Authentication Code"

msgid "Enter the 6-digit code from your authenticator app (optional if not set up)"
msgstr "Enter the 6-digit code from your authenticator app (optional if not set up)"

msgid "Sign In"
msgstr "Sign In"

msgid "Don't have an account? Sign up"
msgstr "Don't have an account? Sign up"

msgid "Create Account"
msgstr "Create Account"

msgid "Join %(app_name)s and start organizing your memories"
msgstr "Join %(app_name)s and start organizing your memories"

msgid "Create a strong password"
msgstr "Create a strong password"

msgid "Two-factor authentication will be set up in the next step for enhanced security"
msgstr "Two-factor authentication will be set up in the next step for enhanced security"

msgid "Already have an account? Sign in"
msgstr "Already have an account? Sign in"

msgid "Join %(app_name)s without two-factor authentication"
msgstr "Join %(app_name)s without two-factor authentication"

msgid "=== %(app_name)s Version Information ==="
msgstr "=== %(app_name)s Version Information ==="

msgid "%(app_name)s Version Information"
msgstr "%(app_name)s Version Information"

#: webapp/templates/admin/version_view.html:20
msgid "Version String"
msgstr "Version String"

#: webapp/templates/admin/version_view.html:33
msgid "Full Commit Hash"
msgstr "Full Commit Hash"

#: webapp/templates/admin/version_view.html:57
msgid "Runtime Environment"
msgstr "Runtime Environment"

#: webapp/templates/admin/version_view.html:63
msgid "Python Version"
msgstr "Python Version"

#: webapp/templates/admin/version_view.html:68
msgid "Platform"
msgstr "Platform"

#: webapp/templates/admin/version_view.html:70
msgid "Hostname"
msgstr "Hostname"

#: webapp/templates/admin/version_view.html:72
msgid "Environment"
msgstr "Environment"

#: webapp/templates/admin/version_view.html:74
msgid "Debug Mode"
msgstr "Debug Mode"

#: webapp/templates/admin/version_view.html:80
msgid "Flask Version"
msgstr "Flask Version"

#: webapp/templates/admin/version_view.html:82
msgid "Werkzeug Version"
msgstr "Werkzeug Version"

#: webapp/templates/admin/version_view.html:90
msgid "API Access"
msgstr "API Access"

#: webapp/templates/admin/version_view.html:95
msgid "You can retrieve the same information through the API."
msgstr "You can retrieve the same information through the API."

#: webapp/templates/admin/version_view.html:104
msgid "Test Endpoint"
msgstr "Test Endpoint"

#: webapp/templates/admin/version_view.html:107
msgid "API Response"
msgstr "API Response"

#: webapp/templates/admin/version_view.html:126
msgid "Server time is fetched from the health API once per minute."
msgstr "Server time is fetched from the health API once per minute."

#: webapp/templates/admin/version_view.html:197
msgid "An error occurred while requesting version information."
msgstr "An error occurred while requesting version information."

msgid "=== %(app_name)s Master Data Seeding ==="
msgstr "=== %(app_name)s Master Data Seeding ==="

msgid "Note: This account will not have two-factor authentication enabled"
msgstr "Note: This account will not have two-factor authentication enabled"

msgid "Register with two-factor authentication"
msgstr "Register with two-factor authentication"

msgid "Register without two-factor authentication"
msgstr "Register without two-factor authentication"

msgid "000000"
msgstr "000000"

msgid "Signing In..."
msgstr "Signing In..."

msgid "Creating Account..."
msgstr "Creating Account..."

msgid "Email"
msgstr "Email"

msgid "Next"
msgstr "Next"

msgid "Setup Two-Factor Authentication"
msgstr "Setup Two-Factor Authentication"

msgid "Scan the QR code with your authenticator app and enter the current code"
msgstr "Scan the QR code with your authenticator app and enter the current code"

msgid "Complete Registration"
msgstr "Complete Registration"

msgid "Completing Registration..."
msgstr "Completing Registration..."

msgid "Show setup key"
msgstr "Show setup key"

msgid "Hide setup key"
msgstr "Hide setup key"

msgid "If you cannot scan the QR code, enter this setup key manually in your authenticator app:"
msgstr "If you cannot scan the QR code, enter this setup key manually in your authenticator app:"

msgid "Copy to clipboard"
msgstr "Copy to clipboard"

msgid "Manual setup instructions:"
msgstr "Manual setup instructions:"

msgid "Open your authenticator app (Google Authenticator, Authy, etc.)"
msgstr "Open your authenticator app (Google Authenticator, Authy, etc.)"

msgid "Select \"Add account\" or \"+\""
msgstr "Select \"Add account\" or \"+\""

msgid "Choose \"Enter a setup key\" or \"Manual entry\""
msgstr "Choose \"Enter a setup key\" or \"Manual entry\""

msgid "Enter the account name:"
msgstr "Enter the account name:"

msgid "Enter the setup key shown above"
msgstr "Enter the setup key shown above"

msgid "Select \"Time-based\" if asked"
msgstr "Select \"Time-based\" if asked"

msgid "Save and enter the 6-digit code below"
msgstr "Save and enter the 6-digit code below"

msgid "Enable Two-Factor Authentication"
msgstr "Enable Two-Factor Authentication"

msgid "Back to Profile"
msgstr "Back to Profile"

msgid "Enabling..."
msgstr "Enabling..."

msgid "Cancel Registration"
msgstr "Cancel Registration"

msgid "Cancel Setup"
msgstr "Cancel Setup"

msgid "Registration cancelled. You can start over."
msgstr "Registration cancelled. You can start over."

msgid "Two-factor authentication setup cancelled."
msgstr "Two-factor authentication setup cancelled."

msgid "Registration session invalid. Please register again."
msgstr "Registration session invalid. Please register again."

msgid "Registration failed: {}"
msgstr "Registration failed: {}"

msgid "Created"
msgstr "Created"

msgid "Updated"
msgstr "Updated"

msgid "Unknown"
msgstr "Unknown"

msgid "Page Information"
msgstr "Page Information"

msgid "Created Date"
msgstr "Created Date"

msgid "Created By"
msgstr "Created By"

msgid "Slug"
msgstr "Slug"

msgid "Statistics"
msgstr "Statistics"

msgid "Total Revisions"
msgstr "Total Revisions"

msgid "Last Updated"
msgstr "Last Updated"

msgid "Last Updated By"
msgstr "Last Updated By"

msgid "Current Title"
msgstr "Current Title"

msgid "Title"
msgstr "Title"

msgid "Content Length"
msgstr "Content Length"

msgid "characters"
msgstr "characters"

msgid "Show Content"
msgstr "Show Content"

msgid "Hide Content"
msgstr "Hide Content"

msgid "Page content at this point"
msgstr "Page content at this point"

msgid "Change History"
msgstr "Change History"

msgid "No History"
msgstr "No History"

msgid "This page has no change history yet."
msgstr "This page has no change history yet."

msgid "Back to Page"
msgstr "Back to Page"

msgid "Wiki Top"
msgstr "Wiki Top"

msgid "Categories"
msgstr "Categories"

msgid "Page Hierarchy"
msgstr "Page Hierarchy"

msgid "No pages available"
msgstr "No pages available"

msgid "New Page"
msgstr "New Page"

msgid "Admin"
msgstr "Admin"

msgid "Search pages..."
msgstr "Search pages..."

msgid "Recently Updated Pages"
msgstr "Recently Updated Pages"

msgid "No pages yet."
msgstr "No pages yet."

msgid "Create New Page"
msgstr "Create New Page"

msgid "Back to Wiki Top"
msgstr "Back to Wiki Top"

msgid "No categories"
msgstr "No categories"

msgid "Navigation"
msgstr "Navigation"

msgid "Search"
msgstr "Search"

msgid "Edit"
msgstr "Edit"

msgid "History"
msgstr "History"

msgid "Sub Pages"
msgstr "Sub Pages"

msgid "Parent Page"
msgstr "Parent Page"

msgid "Are you sure you want to cancel the local import?"
msgstr "Are you sure you want to cancel the local import?"

msgid "Certificate List"
msgstr "Certificate List"

msgid "Common Name"
msgstr "Common Name"

msgid "Generate New"
msgstr "Generate New"

msgid "Public Key Distribution"
msgstr "Public Key Distribution"

msgid "Usage"
msgstr "Usage"

msgid "All"
msgstr "All"

msgid "Issued At"
msgstr "Issued At"

msgid "Status"
msgstr "Status"

msgid "Revoked At"
msgstr "Revoked At"

msgid "Actions"
msgstr "Actions"

msgid "Revoked"
msgstr "Revoked"

msgid "Active"
msgstr "Active"

msgid "View Details"
msgstr "View Details"

msgid "Revoke"
msgstr "Revoke"

msgid "No certificates available to display."
msgstr "No certificates available to display."

msgid "Certificate Details"
msgstr "Certificate Details"

msgid "KID"
msgstr "KID"

msgid "Back to List"
msgstr "Back to List"

msgid "Revoke Certificate"
msgstr "Revoke Certificate"

msgid "Metadata"
msgstr "Metadata"

msgid "Revocation Reason"
msgstr "Revocation Reason"

msgid "Subject"
msgstr "Subject"

msgid "Issuer"
msgstr "Issuer"

msgid "Validity Period"
msgstr "Validity Period"

msgid "to"
msgstr "to"

msgid "Certificate (PEM)"
msgstr "Certificate (PEM)"

msgid "JWK Information"
msgstr "JWK Information"

msgid "Generate Certificate"
msgstr "Generate Certificate"

msgid "Input Form"
msgstr "Input Form"

msgid "Email Address"
msgstr "Email Address"

msgid "Validity (days)"
msgstr "Validity (days)"

msgid "Key Type"
msgstr "Key Type"

msgid "RSA Key Size"
msgstr "RSA Key Size"

msgid "Key Usage"
msgstr "Key Usage"

msgid "Mark as CA certificate"
msgstr "Mark as CA certificate"

msgid "Generate"
msgstr "Generate"

msgid "Private Key / Public Key"
msgstr "Private Key / Public Key"

msgid "Private Key"
msgstr "Private Key"

msgid "Public Key"
msgstr "Public Key"

msgid "Generation results will appear here."
msgstr "Generation results will appear here."

msgid "Certificate / JWKS"
msgstr "Certificate / JWKS"

msgid "JWK"
msgstr "JWK"

msgid "Certificate details will be shown after generation."
msgstr "Certificate details will be shown after generation."

msgid "Revoke the certificate below and provide a reason for the revocation."
msgstr "Revoke the certificate below and provide a reason for the revocation."

msgid "Example: Key was compromised"
msgstr "Example: Key was compromised"

msgid "Back"
msgstr "Back"

msgid "Are you sure you want to revoke this certificate? This action cannot be undone."
msgstr "Are you sure you want to revoke this certificate? This action cannot be undone."

msgid "Links to the JWKS endpoints and information about currently published keys."
msgstr "Links to the JWKS endpoints and information about currently published keys."

msgid "Endpoint"
msgstr "Endpoint"

msgid "Open in Browser"
msgstr "Open in Browser"

msgid "Copy URL"
msgstr "Copy URL"

msgid "JWKS JSON"
msgstr "JWKS JSON"

msgid "Unsupported subject attribute: %(attribute)s"
msgstr "Unsupported subject attribute: %(attribute)s"

msgid "Invalid value for subject attribute %(attribute)s: %(error)s"
msgstr "Invalid value for subject attribute %(attribute)s: %(error)s"

msgid "Subject must not be empty"
msgstr "Subject must not be empty"

msgid "Country code (C) must be a two-letter ISO 3166-1 value (e.g., JP)"
msgstr "Country code (C) must be a two-letter ISO 3166-1 value (e.g., JP)"

msgid "RSA key length must be at least 2048 bits"
msgstr "RSA key length must be at least 2048 bits"

msgid "Unsupported key type: %(key_type)s"
msgstr "Unsupported key type: %(key_type)s"

msgid "Failed to load CSR"
msgstr "Failed to load CSR"

msgid "Only RSA keys are currently supported"
msgstr "Only RSA keys are currently supported"

msgid "Unsupported keyUsage value: %(usage)s"
msgstr "Unsupported keyUsage value: %(usage)s"

msgid "Validity period must be at least one day"
msgstr "Validity period must be at least one day"

msgid "Unsupported elliptic curve"
msgstr "Unsupported elliptic curve"

msgid "digitalSignature - digital signature"
msgstr "digitalSignature - digital signature"

msgid "contentCommitment - content commitment"
msgstr "contentCommitment - content commitment"

msgid "keyEncipherment - key encipherment"
msgstr "keyEncipherment - key encipherment"

msgid "dataEncipherment - data encipherment"
msgstr "dataEncipherment - data encipherment"

msgid "keyAgreement - key agreement"
msgstr "keyAgreement - key agreement"

msgid "keyCertSign - certificate signing"
msgstr "keyCertSign - certificate signing"

msgid "crlSign - CRL signing"
msgstr "crlSign - CRL signing"

msgid "encipherOnly - encipher only"
msgstr "encipherOnly - encipher only"

msgid "decipherOnly - decipher only"
msgstr "decipherOnly - decipher only"

msgid "Country (C)"
msgstr "Country (C)"

msgid "State or Province (ST)"
msgstr "State or Province (ST)"

msgid "Locality (L)"
msgstr "Locality (L)"

msgid "Organization (O)"
msgstr "Organization (O)"

msgid "Organizational Unit (OU)"
msgstr "Organizational Unit (OU)"

msgid "Common Name (CN)"
msgstr "Common Name (CN)"

msgid "Email Address"
msgstr "Email Address"

msgid "Certificate Groups"
msgstr "Certificate Groups"

msgid "Failed to load certificate groups: %(message)s"
msgstr "Failed to load certificate groups: %(message)s"

msgid "Group code is required."
msgstr "Group code is required."

msgid "Invalid usage type specified."
msgstr "Invalid usage type specified."

msgid "Key size must be a number."
msgstr "Key size must be a number."

msgid "Rotation threshold must be a number."
msgstr "Rotation threshold must be a number."

msgid "Rotation threshold must be greater than zero."
msgstr "Rotation threshold must be greater than zero."

msgid "Enter at least one subject attribute."
msgstr "Enter at least one subject attribute."

msgid "Failed to create certificate group: %(message)s"
msgstr "Failed to create certificate group: %(message)s"

msgid "Certificate group created."
msgstr "Certificate group created."

msgid "Failed to update certificate group: %(message)s"
msgstr "Failed to update certificate group: %(message)s"

msgid "Certificate group updated."
msgstr "Certificate group updated."

msgid "Cannot delete the group because active certificates exist: %(message)s"
msgstr "Cannot delete the group because active certificates exist: %(message)s"

msgid "Display name must be a string."
msgstr "Display name must be a string."

msgid "Key type is required."
msgstr "Key type is required."

msgid "Key curve must be a string."
msgstr "Key curve must be a string."

msgid "Key size must be an integer."
msgstr "Key size must be an integer."

msgid "Rotation threshold days must be an integer."
msgstr "Rotation threshold days must be an integer."

msgid "Rotation threshold days must be at least 1."
msgstr "Rotation threshold days must be at least 1."

msgid "Subject must be provided as an object."
msgstr "Subject must be provided as an object."

msgid "Limit must be an integer."
msgstr "Limit must be an integer."

msgid "Offset must be an integer."
msgstr "Offset must be an integer."

msgid "Issued-from must be in ISO 8601 format."
msgstr "Issued-from must be in ISO 8601 format."

msgid "Issued-to must be in ISO 8601 format."
msgstr "Issued-to must be in ISO 8601 format."

msgid "Expires-from must be in ISO 8601 format."
msgstr "Expires-from must be in ISO 8601 format."

msgid "Expires-to must be in ISO 8601 format."
msgstr "Expires-to must be in ISO 8601 format."

msgid "Valid days must be an integer."
msgstr "Valid days must be an integer."

msgid "Valid days must be at least 1."
msgstr "Valid days must be at least 1."

msgid "Key usage must be provided as an array."
msgstr "Key usage must be provided as an array."

msgid "Key bits must be an integer."
msgstr "Key bits must be an integer."

msgid "Key usage must be provided as an array of strings."
msgstr "Key usage must be provided as an array of strings."

msgid "Days must be an integer."
msgstr "Days must be an integer."

msgid "Group code must be a string."
msgstr "Group code must be a string."

msgid "The group parameter is invalid."
msgstr "The group parameter is invalid."

msgid "Reason must be a string."
msgstr "Reason must be a string."

msgid "The certificate does not exist in the specified group."
msgstr "The certificate does not exist in the specified group."

msgid "Failed to delete certificate group: %(message)s"
msgstr "Failed to delete certificate group: %(message)s"

msgid "Certificate group deleted."
msgstr "Certificate group deleted."

msgid "Failed to update rotation setting: %(message)s"
msgstr "Failed to update rotation setting: %(message)s"

msgid "Rotation setting updated."
msgstr "Rotation setting updated."

msgid "Certificates for %(group)s"
msgstr "Certificates for %(group)s"

msgid "Back to Groups"
msgstr "Back to Groups"

msgid "Group Settings"
msgstr "Group Settings"

msgid "Group Code"
msgstr "Group Code"

msgid "Display Name"
msgstr "Display Name"

msgid "Usage"
msgstr "Usage"

msgid "Auto Rotate"
msgstr "Auto Rotate"

msgid "Rotation Threshold (days)"
msgstr "Rotation Threshold (days)"

msgid "Key Type"
msgstr "Key Type"

msgid "Subject"
msgstr "Subject"

msgid "Updated At"
msgstr "Updated At"

msgid "Actions"
msgstr "Actions"

msgid "Enabled"
msgstr "Enabled"

msgid "Disabled"
msgstr "Disabled"

msgid "View Certificates"
msgstr "View Certificates"

msgid "Edit"
msgstr "Edit"

msgid "Delete"
msgstr "Delete"

msgid "Are you sure you want to delete this group?"
msgstr "Are you sure you want to delete this group?"

msgid "No certificate groups available."
msgstr "No certificate groups available."

msgid "Create Certificate Group"
msgstr "Create Certificate Group"

msgid "Key Parameters"
msgstr "Key Parameters"

msgid "Select key parameters"
msgstr "Select key parameters"

msgid "Custom configuration (%(details)s)"
msgstr "Custom configuration (%(details)s)"

msgid "Fill in all required subject attributes using ASCII characters. Country code must be a two-letter ISO 3166-1 alpha-2 value (e.g., JP)."
msgstr "Fill in all required subject attributes using ASCII characters. Country code must be a two-letter ISO 3166-1 alpha-2 value (e.g., JP)."

msgid "Required"
msgstr "Required"

msgid "Optional"
msgstr "Optional"

msgid "Please fill in all required subject attributes."
msgstr "Please fill in all required subject attributes."

msgid "%(label)s is required."
msgstr "%(label)s is required."

msgid "Usage Type"
msgstr "Usage Type"

msgid "Select usage type"
msgstr "Select usage type"

msgid "Key Size"
msgstr "Key Size"

msgid "Key Curve"
msgstr "Key Curve"

msgid "Subject Template"
msgstr "Subject Template"

msgid "Enable automatic rotation"
msgstr "Enable automatic rotation"

msgid "Non-expiring keys should disable automatic rotation to avoid immediate re-issuance."
msgstr "Non-expiring keys should disable automatic rotation to avoid immediate re-issuance."

msgid "Update rotation setting"
msgstr "Update rotation setting"

msgid "Save Group"
msgstr "Save Group"

msgid "Edit Certificate Group"
msgstr "Edit Certificate Group"

msgid "Update Group"
msgstr "Update Group"

msgid "Close"
msgstr "Close"

msgid "Cancel"
msgstr "Cancel"

msgid "Key Profile"
msgstr "Key Profile"

msgid "JWKS Endpoint"
msgstr "JWKS Endpoint"

msgid "Public JWKS URL"
msgstr "Public JWKS URL"

msgid "Copy"
msgstr "Copy"

msgid "Open JWKS"
msgstr "Open JWKS"

msgid "Issue New Certificate"
msgstr "Issue New Certificate"

msgid "Validity (days)"
msgstr "Validity (days)"

msgid "Issue without expiration"
msgstr "Issue without expiration"

msgid "When enabled, the issued key will not include an expiry date."
msgstr "When enabled, the issued key will not include an expiry date."

msgid "Key Usage"
msgstr "Key Usage"

msgid "Subject Overrides"
msgstr "Subject Overrides"

msgid "Issue Certificate"
msgstr "Issue Certificate"

msgid "New certificate issued."
msgstr "New certificate issued."

msgid "Copy the materials below. The private key is shown only once."
msgstr "Copy the materials below. The private key is shown only once."

msgid "Private Key (PEM)"
msgstr "Private Key (PEM)"

msgid "Certificate (PEM)"
msgstr "Certificate (PEM)"

msgid "Issued Certificates"
msgstr "Issued Certificates"

msgid "Provide an optional reason for revocation."
msgstr "Provide an optional reason for revocation."

msgid "Reason"
msgstr "Reason"

msgid "Copied!"
msgstr "Copied!"

msgid "Failed to load certificates: %(message)s"
msgstr "Failed to load certificates: %(message)s"

msgid "Validity days must be a number."
msgstr "Validity days must be a number."

msgid "Failed to issue certificate: %(message)s"
msgstr "Failed to issue certificate: %(message)s"

msgid "Certificate issued successfully."
msgstr "Certificate issued successfully."

msgid "Failed to revoke certificate: %(message)s"
msgstr "Failed to revoke certificate: %(message)s"

msgid "Certificate revoked."
msgstr "Certificate revoked."

msgid "Failed to load groups: %(message)s"
msgstr "Failed to load groups: %(message)s"

msgid "Invalid revoked flag."
msgstr "Invalid revoked flag."

msgid "Unlimited"
msgstr "Unlimited"

msgid "No certificate is stored for this key."
msgstr "No certificate is stored for this key."

msgid "Not used for signing keys."
msgstr "Not used for signing keys."

msgid "No certificate was generated for this key."
msgstr "No certificate was generated for this key."

msgid "Use ISO 8601 format for date filters."
msgstr "Use ISO 8601 format for date filters."

msgid "Failed to search certificates: %(message)s"
msgstr "Failed to search certificates: %(message)s"

msgid "Certificate Search"
msgstr "Certificate Search"

msgid "All Groups"
msgstr "All Groups"

msgid "Subject Contains"
msgstr "Subject Contains"

msgid "Issued From"
msgstr "Issued From"

msgid "Issued To"
msgstr "Issued To"

msgid "Expires From"
msgstr "Expires From"

msgid "Expires To"
msgstr "Expires To"

msgid "Revoked Status"
msgstr "Revoked Status"

msgid "All"
msgstr "All"

msgid "Active"
msgstr "Active"

msgid "Revoked"
msgstr "Revoked"

msgid "Search"
msgstr "Search"

msgid "Search Results"
msgstr "Search Results"

msgid "%(count)d certificates found"
msgstr "%(count)d certificates found"

msgid "Group"
msgstr "Group"

msgid "Specify at least one search condition and submit the form to view results."
msgstr "Specify at least one search condition and submit the form to view results."

msgid "Back to Group"
msgstr "Back to Group"

msgid "Are you sure you want to issue a new certificate for this group?"
msgstr "Are you sure you want to issue a new certificate for this group?"

<<<<<<< HEAD
msgid "Current Time"
msgstr "Current Time"

msgid "Local Time"
msgstr "Local Time"

msgid "UTC Time"
msgstr "UTC Time"

msgid "Server Time"
msgstr "Server Time"

msgid "Back to Home"
msgstr "Back to Home"

msgid "Unavailable"
msgstr "Unavailable"
=======
msgid "Access token signing will use the built-in secret."
msgstr "Access token signing will use the built-in secret."

msgid "Access token signing certificate group updated."
msgstr "Access token signing certificate group updated."

msgid "Please select a certificate group for signing."
msgstr "Please select a certificate group for signing."

msgid "Failed to update the access token signing configuration."
msgstr "Failed to update the access token signing configuration."

msgid "No certificate group has been configured for server signing."
msgstr "No certificate group has been configured for server signing."

msgid "The selected certificate group could not be found."
msgstr "The selected certificate group could not be found."

msgid "The certificate group is not configured for server signing usage."
msgstr "The certificate group is not configured for server signing usage."

msgid "No active certificates are available in the selected group."
msgstr "No active certificates are available in the selected group."

msgid "Access Token Signing"
msgstr "Access Token Signing"

msgid "Built-in secret (HS256)"
msgstr "Built-in secret (HS256)"

msgid "Use the built-in JWT secret key configured in the application settings."
msgstr "Use the built-in JWT secret key configured in the application settings."

msgid "Server signing certificate groups"
msgstr "Server signing certificate groups"

msgid "Unnamed group"
msgstr "Unnamed group"

msgid "Latest active certificate: %(kid)s"
msgstr "Latest active certificate: %(kid)s"

msgid "Algorithm: %(algorithm)s"
msgstr "Algorithm: %(algorithm)s"

msgid "Expires at: %(timestamp)s"
msgstr "Expires at: %(timestamp)s"

msgid "No active certificates are available in this group."
msgstr "No active certificates are available in this group."

msgid "No server signing certificate groups are available. Create a certificate group first."
msgstr "No server signing certificate groups are available. Create a certificate group first."

msgid "Save signing settings"
msgstr "Save signing settings"
>>>>>>> 1d4a9944
<|MERGE_RESOLUTION|>--- conflicted
+++ resolved
@@ -1244,7 +1244,6 @@
 msgid "Are you sure you want to issue a new certificate for this group?"
 msgstr "Are you sure you want to issue a new certificate for this group?"
 
-<<<<<<< HEAD
 msgid "Current Time"
 msgstr "Current Time"
 
@@ -1262,7 +1261,7 @@
 
 msgid "Unavailable"
 msgstr "Unavailable"
-=======
+
 msgid "Access token signing will use the built-in secret."
 msgstr "Access token signing will use the built-in secret."
 
@@ -1319,4 +1318,3 @@
 
 msgid "Save signing settings"
 msgstr "Save signing settings"
->>>>>>> 1d4a9944
