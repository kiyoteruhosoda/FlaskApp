--- conflicted
+++ resolved
@@ -628,11 +628,7 @@
   `code` varchar(120) NOT NULL,
   PRIMARY KEY (`id`),
   UNIQUE KEY `code` (`code`)
-<<<<<<< HEAD
-) ENGINE=InnoDB AUTO_INCREMENT=25 DEFAULT CHARSET=utf8mb4 COLLATE=utf8mb4_unicode_ci;
-=======
 ) ENGINE=InnoDB AUTO_INCREMENT=1 DEFAULT CHARSET=utf8mb4 COLLATE=utf8mb4_unicode_ci;
->>>>>>> 5a8acee7
 /*!40101 SET character_set_client = @saved_cs_client */;
 
 --
