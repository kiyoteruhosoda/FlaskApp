--- conflicted
+++ resolved
@@ -247,15 +247,9 @@
   const selectionFilterSearchInput = document.getElementById('selection-filter-search');
   const selectionFilterStatusSelect = document.getElementById('selection-filter-status');
   const selectionFilterResetButton = document.getElementById('selection-filter-reset');
-<<<<<<< HEAD
   const selectionFilterSearchBtn = document.getElementById('selection-filter-search-btn');
   const selectionFilterSearchSpinner = document.getElementById('selection-filter-search-spinner');
   const selectionFilterSearchBtnLabel = document.getElementById('selection-filter-search-btn-label');
-=======
-  const selectionFilterSearchButton = document.getElementById('selection-filter-search-btn');
-  const selectionFilterSearchSpinner = document.getElementById('selection-filter-search-spinner');
-  const selectionFilterSearchLabel = document.getElementById('selection-filter-search-btn-label');
->>>>>>> 58cd9b21
   const filterStateApi = window.filterState || null;
   const SESSION_FILTER_SECTION = 'sessionDetail';
 
@@ -2007,13 +2001,9 @@
       console.error(err);
     } finally {
       isRefreshing = false;
-<<<<<<< HEAD
-      setSelectionSearchLoading(false);
-=======
       if (showSearchSpinner) {
         setSelectionFilterSearchBusy(false);
       }
->>>>>>> 58cd9b21
     }
   }
 
